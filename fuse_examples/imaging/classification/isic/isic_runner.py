"""
(C) Copyright 2021 IBM Corp.

Licensed under the Apache License, Version 2.0 (the "License");
you may not use this file except in compliance with the License.
You may obtain a copy of the License at

   http://www.apache.org/licenses/LICENSE-2.0

Unless required by applicable law or agreed to in writing, software
distributed under the License is distributed on an "AS IS" BASIS,
WITHOUT WARRANTIES OR CONDITIONS OF ANY KIND, either express or implied.
See the License for the specific language governing permissions and
limitations under the License.

Created on June 30, 2021

"""

import os
import copy
import logging
from typing import OrderedDict, Sequence, Tuple, Optional

import torch
import torch.optim as optim
import torch.nn.functional as F
from torch.utils.data.dataloader import DataLoader
from torchvision.models.resnet import ResNet18_Weights

from fuse.dl.models import ModelMultiHead
from fuse.dl.models.backbones.backbone_resnet import BackboneResnet
from fuse.dl.models.heads.head_global_pooling_classifier import (
    HeadGlobalPoolingClassifier,
)
from fuse.dl.models.backbones.backbone_inception_resnet_v2 import (
    BackboneInceptionResnetV2,
)

from fuse.eval.metrics.classification.metrics_thresholding_common import (
    MetricApplyThresholds,
)
from fuse.eval.metrics.classification.metrics_classification_common import (
    MetricAccuracy,
    MetricAUCROC,
    MetricROCCurve,
)

from fuse.utils.utils_debug import FuseDebug
from fuse.utils.utils_logger import fuse_logger_start
from fuse.utils.file_io.file_io import create_dir, save_dataframe, load_pickle
import fuse.utils.gpu as GPU

from fuse.eval.evaluator import EvaluatorDefault
from fuse.dl.losses.loss_default import LossDefault
from fuse.data.utils.collates import CollateDefault

import pytorch_lightning as pl
from fuse.dl.lightning.pl_module import LightningModuleDefault
from fuse.dl.lightning.pl_funcs import convert_predictions_to_dataframe
from pytorch_lightning.utilities.rank_zero import rank_zero_only

from fuseimg.datasets.isic import ISIC, ISICDataModule
from fuse_examples.imaging.classification.isic.golden_members import FULL_GOLDEN_MEMBERS

import torch.nn as nn
from fuse.dl.models.model_wrapper import ModelWrapSeqToDict
from fuse.dl.models.backbones.backbone_vit import ViT


###########################################################################################################
# Fuse
###########################################################################################################
##########################################
# Debug modes
##########################################
mode = "default"  # Options: 'default', 'debug'. See details in FuseDebug
debug = FuseDebug(mode)

##########################################
# GPUs and Workers
##########################################
NUM_GPUS = 1  # supports multiple gpu training with DDP strategy
NUM_WORKERS = 8

##########################################
# Modality
##########################################
<<<<<<< HEAD
multimodality = False  # Set: 'False' to use only imaging, 'True' to use imaging & meta-data
=======
multimodality = (
    True  # Set: 'False' to use only imaging, 'True' to use imaging & meta-data
)
>>>>>>> 6b781e75

##########################################
# Model Type
##########################################
model_type = "CNN"  # Set: 'Transformer' to use ViT/MMViT, 'CNN' to use InceptionResNet or Resnet18

##########################################
# Output Paths
##########################################


ROOT = "./_examples/isic/"
DATA = (
    os.environ["ISIC19_DATA_PATH"]
    if "ISIC19_DATA_PATH" in os.environ
    else os.path.join(ROOT, "data_dir")
)
modality = "multimodality" if multimodality else "imaging"
model_dir = os.path.join(ROOT, f"model_dir_{modality}")
PATHS = {
    "model_dir": model_dir,
    "inference_dir": os.path.join(model_dir, "infer_dir"),
    "eval_dir": os.path.join(model_dir, "eval_dir"),
    "data_dir": DATA,
    "cache_dir": os.path.join(ROOT, "cache_dir"),
    "data_split_filename": os.path.join(model_dir, "isic_split.pkl"),
}


##########################################
# Train Common Params
##########################################
TRAIN_COMMON_PARAMS = {}
# ============
# Data
# ============
TRAIN_COMMON_PARAMS[
    "data.batch_size"
] = 32  # effective batch size = batch_size * num_gpus
TRAIN_COMMON_PARAMS["data.num_workers"] = NUM_WORKERS
TRAIN_COMMON_PARAMS["data.num_folds"] = 5
TRAIN_COMMON_PARAMS["data.train_folds"] = [0, 1, 2]
TRAIN_COMMON_PARAMS["data.validation_folds"] = [3]
TRAIN_COMMON_PARAMS["data.infer_folds"] = [4]
<<<<<<< HEAD
TRAIN_COMMON_PARAMS["data.samples_ids"] = {"all": None, "golden": FULL_GOLDEN_MEMBERS}["golden"]
=======
TRAIN_COMMON_PARAMS["data.samples_ids"] = {"all": None, "golden": FULL_GOLDEN_MEMBERS}[
    "all"
]
>>>>>>> 6b781e75


# ===============
# PL Trainer
# ===============
TRAIN_COMMON_PARAMS["trainer.num_epochs"] = 10
TRAIN_COMMON_PARAMS["trainer.num_devices"] = NUM_GPUS
TRAIN_COMMON_PARAMS["trainer.accelerator"] = "gpu"

# ===============
# Optimizer
# ===============
TRAIN_COMMON_PARAMS["opt.lr"] = 1e-5
TRAIN_COMMON_PARAMS["opt.weight_decay"] = 1e-3

# ===============
# Model
# ===============
if model_type == "CNN":
    TRAIN_COMMON_PARAMS["model"] = dict(
        dropout_rate=0.5,
        layers_description=(256,),
        tabular_data_inputs=[("data.input.clinical.all", 19)]
        if multimodality
        else None,
        tabular_layers_description=(128,) if multimodality else tuple(),
    )
elif model_type == "Transformer":
    token_dim = 768
    TRAIN_COMMON_PARAMS["model"] = dict(
        token_dim=token_dim,
        projection_kwargs=dict(
            image_shape=[300, 300], patch_shape=[30, 30], channels=3
        ),
        transformer_kwargs=dict(
            depth=12,
            heads=12,
            mlp_dim=token_dim * 4,
            dim_head=64,
            dropout=0.0,
            emb_dropout=0.0,
        ),
    )

TRAIN_COMMON_PARAMS["model_type"] = model_type


def perform_softmax(logits: torch.Tensor) -> Tuple[torch.Tensor, torch.Tensor]:
    cls_preds = F.softmax(logits, dim=1)
    return logits, cls_preds


class MMViT(ViT):
    def __init__(
        self,
        token_dim: int,
        projection_kwargs: dict,
        transformer_kwargs: dict,
        multimodality: bool,
    ):
        super().__init__(token_dim, projection_kwargs, transformer_kwargs)
        self.multimodality = multimodality
        num_tokens = self.projection_layer.num_tokens
        self.token_dim = token_dim
        self._head = nn.Linear(token_dim, 8)
        if self.multimodality:
            # change pos embedding to accept additional token for multimodal
            self.transformer.pos_embedding = nn.Parameter(
                torch.randn(1, num_tokens + 2, token_dim)
            )

    # This forward can be Multimodal or just Imaging
    def forward(
        self, img_x: torch.Tensor, clinical_x: torch.Tensor = None
    ) -> torch.Tensor:
        img_x = self.projection_layer(img_x)
        if self.multimodality:
            clinical_x = clinical_x.unsqueeze(1)
            clinical_x_zeros = torch.zeros((img_x.shape[0], 1, self.token_dim))
            clinical_x_zeros[:, :, :19] = clinical_x
            clinical_x = clinical_x_zeros.cuda()
            x = torch.cat((img_x, clinical_x), 1)
        else:
            x = img_x
        x = self.transformer(x)
        x = self._head(x[:, 0])
        return x


def create_transformer_model(
    token_dim: int,
    projection_kwargs: dict,
    transformer_kwargs: dict,
) -> ModelWrapSeqToDict:
    torch_model = MMViT(
        token_dim=token_dim,
        projection_kwargs=projection_kwargs,
        transformer_kwargs=transformer_kwargs,
        multimodality=multimodality,
    )
    model = ModelWrapSeqToDict(
        model=torch_model,
        model_inputs=["data.input.img", "data.input.clinical.all"]
        if multimodality
        else ["data.input.img"],
        post_forward_processing_function=perform_softmax,
        model_outputs=["model.logits.head_0", "model.output.head_0"],
    )
    return model


def create_cnn_model(
    dropout_rate: float,
    layers_description: Sequence[int],
    tabular_data_inputs: Sequence[Tuple[str, int]],
    tabular_layers_description: Sequence[int],
    backbone_type: str = "Resnet18",
    backbone_ckpt_path: Optional[str] = None,
) -> torch.nn.Module:
    """
    creates the model

    :param backbone_type: (str) "InceptionResnetV2" or "Resnet18"
    """
    if backbone_type == "Resnet18":
<<<<<<< HEAD
        if backbone_ckpt_path:
            print(f"Found a backbone checkpoint path @ {backbone_ckpt_path} ! Loading it...")
            state_dict = torch.load(backbone_ckpt_path)
            backbone = BackboneResnet(weights=state_dict, in_channels=3, name="resnet18")
        else:
            backbone = BackboneResnet(weights=ResNet18_Weights.IMAGENET1K_V1, in_channels=3, name="resnet18")
=======
        backbone = BackboneResnet(
            weights=ResNet18_Weights.IMAGENET1K_V1, in_channels=3, name="resnet18"
        )
>>>>>>> 6b781e75
        header_conv_inputs = [("model.backbone_features", 512)]
    elif backbone_type == "InceptionResnetV2":
        backbone = BackboneInceptionResnetV2(input_channels_num=3, logical_units_num=43)
        header_conv_inputs = [("model.backbone_features", 1536)]
    else:
        raise Exception(f"backbone_type ({backbone_type}) not supported")

    model = ModelMultiHead(
        conv_inputs=(("data.input.img", 3),),
        backbone=backbone,
        heads=[
            HeadGlobalPoolingClassifier(
                head_name="head_0",
                dropout_rate=dropout_rate,
                conv_inputs=header_conv_inputs,
                tabular_data_inputs=tabular_data_inputs,
                layers_description=layers_description,
                tabular_layers_description=tabular_layers_description,
                num_classes=8,
                pooling="avg",
            ),
        ],
    )
    return model


def create_datamodule(paths: dict, train_common_params: dict) -> pl.LightningDataModule:
    """
    In order to support the DDP strategy one need to create a Lightning Data Module.
    """
    datamodule = ISICDataModule(
        data_dir=paths["data_dir"],
        cache_dir=paths["cache_dir"],
        num_workers=train_common_params["data.num_workers"],
        batch_size=train_common_params["data.batch_size"],
        train_folds=train_common_params["data.train_folds"],
        validation_folds=train_common_params["data.validation_folds"],
        infer_folds=train_common_params["data.infer_folds"],
        split_filename=paths["data_split_filename"],
        sample_ids=train_common_params["data.samples_ids"],
        reset_cache=False,
        reset_split=False,
        use_batch_sampler=True if NUM_GPUS <= 1 else False,
        verify_folds_total_size=True,
    )

    return datamodule


#################################
# Train Template
#################################
def run_train(paths: dict, train_common_params: dict) -> None:
    # ==============================================================================
    # Logger
    # ==============================================================================
    fuse_logger_start(
        output_path=paths["model_dir"], console_verbose_level=logging.INFO
    )
    lgr = logging.getLogger("Fuse")
    lgr.info("Fuse Train", {"attrs": ["bold", "underline"]})

    lgr.info(f'model_dir={paths["model_dir"]}', {"color": "magenta"})
    lgr.info(f'data_dir={paths["data_dir"]}', {"color": "magenta"})
    lgr.info(f'cache_dir={paths["cache_dir"]}', {"color": "magenta"})

    # ==============================================================================
    # Data
    # ==============================================================================
    lgr.info("Datamodule:", {"attrs": "bold"})

    datamodule = create_datamodule(paths, train_common_params)

    lgr.info("Datamodule: Done", {"attrs": "bold"})

    # ==============================================================================
    # Model
    # ==============================================================================
    backbone_ckpt_path = os.path.join(paths["model_dir"], "backbone.pth")
    lgr.info("Model:", {"attrs": "bold"})
    model_type = train_common_params["model_type"]
    if model_type == "Transformer":
        model = create_transformer_model(**train_common_params["model"])
    elif model_type == "CNN":
        if os.path.isfile(backbone_ckpt_path):
            train_common_params["model"]["backbone_ckpt_path"] = backbone_ckpt_path
        model = create_cnn_model(**train_common_params["model"])

    lgr.info("Model: Done", {"attrs": "bold"})

    # ====================================================================================
    #  Loss
    # ====================================================================================
    losses = {
        "cls_loss": LossDefault(
            pred="model.logits.head_0",
            target="data.label",
            callable=F.cross_entropy,
            weight=1.0,
        ),
    }

    # ====================================================================================
    # Metrics
    # ====================================================================================
    class_names = ["MEL", "NV", "BCC", "AK", "BKL", "DF", "VASC", "SCC"]
    train_metrics = OrderedDict(
        [
            (
                "op",
                MetricApplyThresholds(pred="model.output.head_0"),
            ),  # will apply argmax
            (
                "auc",
                MetricAUCROC(
                    pred="model.output.head_0",
                    target="data.label",
                    class_names=class_names,
                ),
            ),
            (
                "accuracy",
                MetricAccuracy(pred="results:metrics.op.cls_pred", target="data.label"),
            ),
        ]
    )

    validation_metrics = copy.deepcopy(
        train_metrics
    )  # use the same metrics in validation as well

    best_epoch_source = dict(monitor="validation.metrics.auc.macro_avg", mode="max")

    # create optimizer
    optimizer = optim.Adam(
        model.parameters(),
        lr=train_common_params["opt.lr"],
        weight_decay=train_common_params["opt.weight_decay"],
    )

    # create learning scheduler
    lr_scheduler = {
        "ReduceLROnPlateau": optim.lr_scheduler.ReduceLROnPlateau(optimizer),
        "CosineAnnealing": optim.lr_scheduler.CosineAnnealingWarmRestarts(
            optimizer, T_0=1
        ),
    }["ReduceLROnPlateau"]
    lr_sch_config = dict(scheduler=lr_scheduler, monitor="validation.losses.total_loss")

    # optimizer and lr sch - see pl.LightningModule.configure_optimizers return value for all options
    optimizers_and_lr_schs = dict(optimizer=optimizer, lr_scheduler=lr_sch_config)

    # =====================================================================================
    #  Train
    # =====================================================================================
    lgr.info("Train:", {"attrs": "bold"})

    # create instance of PL module - FuseMedML generic version
    pl_module = LightningModuleDefault(
        model_dir=paths["model_dir"],
        model=model,
        losses=losses,
        train_metrics=train_metrics,
        validation_metrics=validation_metrics,
        best_epoch_source=best_epoch_source,
        optimizers_and_lr_schs=optimizers_and_lr_schs,
    )

    # create lightning trainer.
    pl_trainer = pl.Trainer(
        default_root_dir=paths["model_dir"],
        max_epochs=train_common_params["trainer.num_epochs"],
        accelerator=train_common_params["trainer.accelerator"],
        devices=train_common_params["trainer.num_devices"],
    )

    # train
    pl_trainer.fit(pl_module, datamodule=datamodule)

    # Save backbone weights
    print(f"Saving backbone weights @ {backbone_ckpt_path}")
    torch.save(pl_module._model.backbone.state_dict(), backbone_ckpt_path)

    lgr.info("Train: Done", {"attrs": "bold"})


######################################
# Inference Common Params
######################################
INFER_COMMON_PARAMS = {}
INFER_COMMON_PARAMS["infer_filename"] = "infer_file.gz"
INFER_COMMON_PARAMS["checkpoint"] = "best_epoch.ckpt"
INFER_COMMON_PARAMS["data.num_workers"] = NUM_WORKERS
INFER_COMMON_PARAMS["data.infer_folds"] = [4]  # infer validation set
INFER_COMMON_PARAMS["data.batch_size"] = 4

INFER_COMMON_PARAMS["model"] = TRAIN_COMMON_PARAMS["model"]
INFER_COMMON_PARAMS["trainer.num_devices"] = 1  # No need for multi-gpu in inference
INFER_COMMON_PARAMS["trainer.accelerator"] = TRAIN_COMMON_PARAMS["trainer.accelerator"]
INFER_COMMON_PARAMS["model_type"] = TRAIN_COMMON_PARAMS["model_type"]

######################################
# Inference Template
######################################


@rank_zero_only
def run_infer(paths: dict, infer_common_params: dict) -> None:
    create_dir(paths["inference_dir"])
    infer_file = os.path.join(
        paths["inference_dir"], infer_common_params["infer_filename"]
    )
    checkpoint_file = os.path.join(
        paths["model_dir"], infer_common_params["checkpoint"]
    )

    ## Logger
    fuse_logger_start(
        output_path=paths["inference_dir"], console_verbose_level=logging.INFO
    )
    lgr = logging.getLogger("Fuse")
    lgr.info("Fuse Inference", {"attrs": ["bold", "underline"]})
    lgr.info(f"infer_filename={infer_file}", {"color": "magenta"})

    ## Data
    folds = load_pickle(
        paths["data_split_filename"]
    )  # assume exists and created in train func

    infer_sample_ids = []
    for fold in infer_common_params["data.infer_folds"]:
        infer_sample_ids += folds[fold]

    # Create dataset
    infer_dataset = ISIC.dataset(
        paths["data_dir"], paths["cache_dir"], samples_ids=infer_sample_ids, train=False
    )

    # dataloader
    infer_dataloader = DataLoader(
        dataset=infer_dataset,
        collate_fn=CollateDefault(),
        batch_size=infer_common_params["data.batch_size"],
        num_workers=infer_common_params["data.num_workers"],
    )

    # load python lightning module
    model_type = infer_common_params["model_type"]
    if model_type == "Transformer":
        model = create_transformer_model(**infer_common_params["model"])
    elif model_type == "CNN":
        model = create_cnn_model(**infer_common_params["model"])

    pl_module = LightningModuleDefault.load_from_checkpoint(
        checkpoint_file,
        model_dir=paths["model_dir"],
        model=model,
        map_location="cpu",
        strict=True,
    )
    # set the prediction keys to extract (the ones used be the evaluation function).
    pl_module.set_predictions_keys(
        ["model.output.head_0", "data.label"]
    )  # which keys to extract and dump into file

    # create a trainer instance
    pl_trainer = pl.Trainer(
        default_root_dir=paths["model_dir"],
        accelerator=infer_common_params["trainer.accelerator"],
        devices=infer_common_params["trainer.num_devices"],
        max_epochs=0,
    )
    predictions = pl_trainer.predict(
        pl_module, infer_dataloader, return_predictions=True
    )

    # convert list of batch outputs into a dataframe
    infer_df = convert_predictions_to_dataframe(predictions)
    save_dataframe(infer_df, infer_file)


######################################
# Eval Common Params
######################################
EVAL_COMMON_PARAMS = {}
EVAL_COMMON_PARAMS["infer_filename"] = INFER_COMMON_PARAMS["infer_filename"]


######################################
# Eval Template
######################################
@rank_zero_only
def run_eval(paths: dict, eval_common_params: dict) -> None:
    infer_file = os.path.join(
        paths["inference_dir"], eval_common_params["infer_filename"]
    )

    fuse_logger_start(output_path=None, console_verbose_level=logging.INFO)
    lgr = logging.getLogger("Fuse")
    lgr.info("Fuse Eval", {"attrs": ["bold", "underline"]})

    # metrics
    metrics = OrderedDict(
        [
            (
                "op",
                MetricApplyThresholds(pred="model.output.head_0"),
            ),  # will apply argmax
            ("auc", MetricAUCROC(pred="model.output.head_0", target="data.label")),
            (
                "accuracy",
                MetricAccuracy(pred="results:metrics.op.cls_pred", target="data.label"),
            ),
            (
                "roc",
                MetricROCCurve(
                    pred="model.output.head_0",
                    target="data.label",
                    output_filename=os.path.join(
                        paths["inference_dir"], "roc_curve.png"
                    ),
                ),
            ),
        ]
    )

    # create evaluator
    evaluator = EvaluatorDefault()

    # run
<<<<<<< HEAD
    results = evaluator.eval(ids=None, data=infer_file, metrics=metrics, output_dir=paths["eval_dir"], silent=False)
=======
    results = evaluator.eval(
        ids=None, data=infer_file, metrics=metrics, output_dir=paths["eval_dir"]
    )
>>>>>>> 6b781e75

    return results


######################################
# Run
######################################
if __name__ == "__main__":
    ## allocate gpus
    # uncomment if you want to use specific gpus instead of automatically looking for free ones
    force_gpus = None  # [0]
    GPU.choose_and_enable_multiple_gpus(NUM_GPUS, force_gpus=force_gpus)

    ISIC.download(data_path=PATHS["data_dir"])

    RUNNING_MODES = ["train", "infer", "eval"]  # Options: 'train', 'infer', 'eval'

    # train
    if "train" in RUNNING_MODES:
        run_train(paths=PATHS, train_common_params=TRAIN_COMMON_PARAMS)

    # infer
    if "infer" in RUNNING_MODES:
        run_infer(paths=PATHS, infer_common_params=INFER_COMMON_PARAMS)

    # eval
    if "eval" in RUNNING_MODES:
        run_eval(paths=PATHS, eval_common_params=EVAL_COMMON_PARAMS)<|MERGE_RESOLUTION|>--- conflicted
+++ resolved
@@ -86,18 +86,14 @@
 ##########################################
 # Modality
 ##########################################
-<<<<<<< HEAD
-multimodality = False  # Set: 'False' to use only imaging, 'True' to use imaging & meta-data
-=======
 multimodality = (
-    True  # Set: 'False' to use only imaging, 'True' to use imaging & meta-data
+    False  # Set: 'False' to use only imaging, 'True' to use imaging & meta-data
 )
->>>>>>> 6b781e75
 
 ##########################################
 # Model Type
 ##########################################
-model_type = "CNN"  # Set: 'Transformer' to use ViT/MMViT, 'CNN' to use InceptionResNet or Resnet18
+model_type = "Transformer"  # Set: 'Transformer' to use ViT/MMViT, 'CNN' to use InceptionResNet or Resnet18
 
 ##########################################
 # Output Paths
@@ -137,19 +133,15 @@
 TRAIN_COMMON_PARAMS["data.train_folds"] = [0, 1, 2]
 TRAIN_COMMON_PARAMS["data.validation_folds"] = [3]
 TRAIN_COMMON_PARAMS["data.infer_folds"] = [4]
-<<<<<<< HEAD
-TRAIN_COMMON_PARAMS["data.samples_ids"] = {"all": None, "golden": FULL_GOLDEN_MEMBERS}["golden"]
-=======
 TRAIN_COMMON_PARAMS["data.samples_ids"] = {"all": None, "golden": FULL_GOLDEN_MEMBERS}[
-    "all"
+    "golden"
 ]
->>>>>>> 6b781e75
 
 
 # ===============
 # PL Trainer
 # ===============
-TRAIN_COMMON_PARAMS["trainer.num_epochs"] = 10
+TRAIN_COMMON_PARAMS["trainer.num_epochs"] = 2
 TRAIN_COMMON_PARAMS["trainer.num_devices"] = NUM_GPUS
 TRAIN_COMMON_PARAMS["trainer.accelerator"] = "gpu"
 
@@ -237,6 +229,7 @@
     token_dim: int,
     projection_kwargs: dict,
     transformer_kwargs: dict,
+    backbone_ckpt_path: Optional[str] = None,
 ) -> ModelWrapSeqToDict:
     torch_model = MMViT(
         token_dim=token_dim,
@@ -244,6 +237,12 @@
         transformer_kwargs=transformer_kwargs,
         multimodality=multimodality,
     )
+    if backbone_ckpt_path:
+        print(f"Got a backbone checkpoint path @ {backbone_ckpt_path}! Loading it...")
+        state_dict = torch.load(backbone_ckpt_path)
+        torch_model.load_state_dict(state_dict)
+        print("Backbone has been loaded successfully!")
+
     model = ModelWrapSeqToDict(
         model=torch_model,
         model_inputs=["data.input.img", "data.input.clinical.all"]
@@ -269,18 +268,19 @@
     :param backbone_type: (str) "InceptionResnetV2" or "Resnet18"
     """
     if backbone_type == "Resnet18":
-<<<<<<< HEAD
         if backbone_ckpt_path:
-            print(f"Found a backbone checkpoint path @ {backbone_ckpt_path} ! Loading it...")
+            print(
+                f"Got a backbone checkpoint path @ {backbone_ckpt_path} ! Loading it..."
+            )
             state_dict = torch.load(backbone_ckpt_path)
-            backbone = BackboneResnet(weights=state_dict, in_channels=3, name="resnet18")
+            backbone = BackboneResnet(
+                weights=state_dict, in_channels=3, name="resnet18"
+            )
+            print("Backbone model has been loaded successfully!")
         else:
-            backbone = BackboneResnet(weights=ResNet18_Weights.IMAGENET1K_V1, in_channels=3, name="resnet18")
-=======
-        backbone = BackboneResnet(
-            weights=ResNet18_Weights.IMAGENET1K_V1, in_channels=3, name="resnet18"
-        )
->>>>>>> 6b781e75
+            backbone = BackboneResnet(
+                weights=ResNet18_Weights.IMAGENET1K_V1, in_channels=3, name="resnet18"
+            )
         header_conv_inputs = [("model.backbone_features", 512)]
     elif backbone_type == "InceptionResnetV2":
         backbone = BackboneInceptionResnetV2(input_channels_num=3, logical_units_num=43)
@@ -359,14 +359,14 @@
     # ==============================================================================
     # Model
     # ==============================================================================
-    backbone_ckpt_path = os.path.join(paths["model_dir"], "backbone.pth")
     lgr.info("Model:", {"attrs": "bold"})
     model_type = train_common_params["model_type"]
+    backbone_ckpt_path = os.path.join(paths["model_dir"], f"backbone_{model_type}.pth")
+    if os.path.isfile(backbone_ckpt_path):
+        train_common_params["model"]["backbone_ckpt_path"] = backbone_ckpt_path
     if model_type == "Transformer":
         model = create_transformer_model(**train_common_params["model"])
     elif model_type == "CNN":
-        if os.path.isfile(backbone_ckpt_path):
-            train_common_params["model"]["backbone_ckpt_path"] = backbone_ckpt_path
         model = create_cnn_model(**train_common_params["model"])
 
     lgr.info("Model: Done", {"attrs": "bold"})
@@ -462,7 +462,12 @@
 
     # Save backbone weights
     print(f"Saving backbone weights @ {backbone_ckpt_path}")
-    torch.save(pl_module._model.backbone.state_dict(), backbone_ckpt_path)
+    if model_type == "CNN":
+        torch.save(pl_module._model.backbone.state_dict(), backbone_ckpt_path)
+    else:
+        torch.save(pl_module._model.model.state_dict(), backbone_ckpt_path)
+    # Workaround so it'll aggregate to inference mode in the first run.
+    TRAIN_COMMON_PARAMS["model"]["backbone_ckpt_path"] = backbone_ckpt_path
 
     lgr.info("Train: Done", {"attrs": "bold"})
 
@@ -611,13 +616,13 @@
     evaluator = EvaluatorDefault()
 
     # run
-<<<<<<< HEAD
-    results = evaluator.eval(ids=None, data=infer_file, metrics=metrics, output_dir=paths["eval_dir"], silent=False)
-=======
     results = evaluator.eval(
-        ids=None, data=infer_file, metrics=metrics, output_dir=paths["eval_dir"]
-    )
->>>>>>> 6b781e75
+        ids=None,
+        data=infer_file,
+        metrics=metrics,
+        output_dir=paths["eval_dir"],
+        silent=False,
+    )
 
     return results
 
