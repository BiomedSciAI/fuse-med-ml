--- conflicted
+++ resolved
@@ -1,12 +1,9 @@
 import json
 import os
+from typing import Optional
 
 import numpy as np
-<<<<<<< HEAD
 import pandas as pd
-=======
-from typing import Optional
->>>>>>> ad767c03
 
 CLINICAL_NAMES = [
     "SubjectId",
