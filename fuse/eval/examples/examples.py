"""
(C) Copyright 2021 IBM Corp.

Licensed under the Apache License, Version 2.0 (the "License");
you may not use this file except in compliance with the License.
You may obtain a copy of the License at

   http://www.apache.org/licenses/LICENSE-2.0

Unless required by applicable law or agreed to in writing, software
distributed under the License is distributed on an "AS IS" BASIS,
WITHOUT WARRANTIES OR CONDITIONS OF ANY KIND, either express or implied.
See the License for the specific language governing permissions and
limitations under the License.

Created on June 30, 2021

"""

import os
import pathlib
from tempfile import mkdtemp
from typing import Any, Dict

from collections import OrderedDict

import pandas as pd
import numpy as np

from fuse.utils import set_seed

from fuse.eval.metrics.metrics_common import GroupAnalysis, CI, Filter
from fuse.eval.metrics.metrics_model_comparison import PairedBootstrap
from fuse.eval.metrics.classification.metrics_classification_common import (
    MetricAUCPR,
    MetricAUCROC,
    MetricAccuracy,
    MetricConfusion,
    MetricConfusionMatrix,
    MetricBSS,
    MetricROCCurve,
)
from fuse.eval.metrics.classification.metrics_model_comparison_common import (
    MetricDelongsTest,
    MetricMcnemarsTest,
)
from fuse.eval.metrics.classification.metrics_thresholding_common import MetricApplyThresholds
<<<<<<< HEAD
from fuse.eval.metrics.classification.metrics_calibration_common import (
    MetricReliabilityDiagram,
    MetricECE,
    MetricFindTemperature,
    MetricApplyTemperature,
)
=======
from fuse.eval.metrics.classification.metrics_calibration_common import MetricReliabilityDiagram, MetricECE, MetricFindTemperature, MetricApplyTemperature
from fuse.eval.metrics.classification.metrics_ensembling_common import MetricEnsemble
>>>>>>> 62708b41
from fuse.eval.evaluator import EvaluatorDefault


def example_0() -> Dict[str, Any]:
    """
    Simple evaluation example for binary classification task
    Input is a single dataframe pickle file including 3 columns: "id", "pred" (numpy arrays) and "target"
    """
    # path to prediction and target files
    dir_path = pathlib.Path(__file__).parent.resolve()
    input_filename = os.path.join(dir_path, "inputs/example0.pickle")

    # list of metrics
    metrics = OrderedDict(
        [
            ("auc", MetricAUCROC(pred="pred", target="target")),
        ]
    )

    # read files
    data = input_filename
    evaluator = EvaluatorDefault()
    results = evaluator.eval(
        ids=None, data=data, metrics=metrics
    )  # ids == None -> run evaluation on all available samples

    return results


def example_1() -> Dict[str, Any]:
    """
    Simple evaluation example
    Inputs are two .csv files: one including predictions and one targets
    The predictions requires a simple pre-processing to create prediction in a format of vector of probabilities
    """
    # path to prediction and target files
    dir_path = pathlib.Path(__file__).parent.resolve()
    prediction_filename = os.path.join(dir_path, "inputs/example1_predictions.csv")
    targets_filename = os.path.join(dir_path, "inputs/example1_targets.csv")

    # define data
    data = {"pred": prediction_filename, "target": targets_filename}

    # pre collect function to change the format
    def pre_collect_process(sample_dict: dict) -> dict:
        # convert scores to numpy array
        task1_pred = []
        for cls_name in ("NoAT", "CanAT"):
            task1_pred.append(sample_dict[f"pred.{cls_name}-score"])
        task1_pred_array = np.array(task1_pred)
        sample_dict["pred.array"] = task1_pred_array

        return sample_dict

    # list of metrics
    metrics = OrderedDict(
        [
            (
                "auc",
                MetricAUCROC(
                    pred="pred.array", target="target.Task1-target", pre_collect_process_func=pre_collect_process
                ),
            ),
        ]
    )

    # specify just the list you want to evaluate - predictions may contain more samples that will be ignored
    task_target_df = pd.read_csv(targets_filename)
    ids = list(task_target_df["id"])

    evaluator = EvaluatorDefault()
    results = evaluator.eval(ids=ids, data=data, metrics=metrics)

    return results


def example_2():
    """
    Cross validation example - evaluation the entire data, built from few folds at once
    Multiple inference files - each include prediction of a different fold - binary predictions (single probability)
    Single target file with labels for all the folds
    """
    # path to prediction and target files
    dir_path = pathlib.Path(__file__).parent.resolve()
    prediction_fold0_filename = os.path.join(dir_path, "inputs/example2_predictions_fold0.csv")
    prediction_fold1_filename = os.path.join(dir_path, "inputs/example2_predictions_fold1.csv")
    targets_filename = os.path.join(dir_path, "inputs/example2_targets.csv")

    # define data
    data = {"pred": [prediction_fold0_filename, prediction_fold1_filename], "target": targets_filename}

    # list of metrics
    metrics = OrderedDict(
        [
            ("auc", MetricAUCROC(pred="pred.CanAT-score", target="target.Task1-target")),
            (
                "auc_per_fold",
                GroupAnalysis(
                    MetricAUCROC(pred="pred.CanAT-score", target="target.Task1-target"), group="pred.evaluator_fold"
                ),
            ),
        ]
    )

    evaluator = EvaluatorDefault()
    results = evaluator.eval(ids=None, data=data, metrics=metrics)

    return results


def example_3():
    """
    General group analysis example - compute the AUC for each group separately.
    In this case the grouping is done according to gender
    """
    data = {
        "pred": [0.1, 0.2, 0.6, 0.7, 0.8, 0.3, 0.6, 0.2, 0.7, 0.9],
        "target": [0, 0, 1, 1, 1, 0, 0, 1, 1, 1],
        "id": [0, 1, 2, 3, 4, 5, 6, 7, 8, 9],
        "gender": ["female", "female", "female", "female", "female", "male", "male", "male", "male", "male"],
    }
    data = pd.DataFrame(data)

    metrics = OrderedDict(
        [("auc_per_group", GroupAnalysis(MetricAUCROC(pred="pred", target="target"), group="gender"))]
    )

    evaluator = EvaluatorDefault()
    results = evaluator.eval(ids=None, data=data, metrics=metrics)

    return results


def example_4() -> Dict[str, Any]:
    """
    Simple evaluation example with Confidence Interval
    Inputs are two .csv files: one including predictions and one targets
    """
    # set seed
    seed = 1234
    # path to prediction and target files - reuse example1 inputs
    dir_path = pathlib.Path(__file__).parent.resolve()
    prediction_filename = os.path.join(dir_path, "inputs/example1_predictions.csv")
    targets_filename = os.path.join(dir_path, "inputs/example1_targets.csv")

    # define data
    data = {"pred": prediction_filename, "target": targets_filename}

    # list of metrics
    metrics = OrderedDict(
        [
            (
                "auc",
                CI(
                    MetricAUCROC(pred="pred.CanAT-score", target="target.Task1-target"),
                    stratum="target.Task1-target",
                    rnd_seed=seed,
                ),
            ),
        ]
    )

    evaluator = EvaluatorDefault()
    results = evaluator.eval(ids=None, data=data, metrics=metrics)

    return results


def example_5():
    """
    Model comparison using paired bootstrap metric
    Compare model a binary classification sensitivity to model b binary classification sensitivity
    """
    # set seed
    seed = 0

    # define data
    data = {
        "id": [0, 1, 2, 3, 4],
        "model_a_pred": [0.4, 0.3, 0.7, 0.8, 0.0],
        "model_b_pred": [0.4, 0.3, 0.7, 0.2, 1.0],
        "target": [0, 1, 1, 1, 0],
    }

    data_df = pd.DataFrame(data)

    # list of metrics
    metric_model_test = MetricConfusion(pred="results:metrics.apply_thresh_a.cls_pred", target="target")
    metric_model_reference = MetricConfusion(pred="results:metrics.apply_thresh_b.cls_pred", target="target")

    metrics = OrderedDict(
        [
            ("apply_thresh_a", MetricApplyThresholds(pred="model_a_pred", operation_point=0.5)),
            ("apply_thresh_b", MetricApplyThresholds(pred="model_b_pred", operation_point=0.5)),
            (
                "compare_a_to_b",
                PairedBootstrap(
                    metric_model_test,
                    metric_model_reference,
                    stratum="target",
                    metric_keys_to_compare=["sensitivity"],
                    rnd_seed=seed,
                ),
            ),
        ]
    )

    # read files
    evaluator = EvaluatorDefault()
    results = evaluator.eval(ids=None, data=data_df, metrics=metrics)

    return results


def example_6() -> Dict:
    """
    Simple test of the DeLong's test implementation
    Also "naively" test the multiclass mode (one vs. all) by simply extending the
    binary classifier prediction vectors into a 2D matrix
    For this simple example, DeLong's test was computed manually in this blog post by Rachel Draelos:
    https://glassboxmedicine.com/2020/02/04/comparing-aucs-of-machine-learning-models-with-delongs-test/
    """
    target = np.array([0, 0, 1, 1, 1])
    pred1 = np.array([0.1, 0.2, 0.6, 0.7, 0.8])
    pred2 = np.array([0.3, 0.6, 0.2, 0.7, 0.9])

    # convert to Nx2 for multi-class generalization:
    pred1 = np.stack((1 - pred1, pred1), 1)
    pred2 = np.stack((1 - pred2, pred2), 1)
    index = np.arange(0, len(target))

    # convert to dataframes:
    pred_df = pd.DataFrame(columns=["pred1", "pred2", "id"])
    pred_df["pred1"] = list(pred1)
    pred_df["pred2"] = list(pred2)
    pred_df["id"] = index
    target_df = pd.DataFrame(columns=["target", "id"])
    target_df["target"] = target
    target_df["id"] = index
    data = {"pred": pred_df, "target": target_df}

    # list of metrics
    metrics = OrderedDict(
        [
            (
                "delongs_test",
                MetricDelongsTest(
                    target="target.target", class_names=["negative", "positive"], pred1="pred.pred1", pred2="pred.pred2"
                ),
            ),
        ]
    )

    evaluator = EvaluatorDefault()
    results = evaluator.eval(ids=None, data=data, metrics=metrics)

    return results


def example_7() -> Dict:
    """
    Another example for testing the DeLong's test implementation. This time in "binary classifier" mode
    The sample data in this example was used in the above blog post and verified against an R implementation.
    Three different sources: dataframe per model prediction and a target dataframe
    """
    target = np.array([0, 0, 0, 0, 0, 0, 1, 1, 1, 1, 1, 1, 1])
    pred1 = np.array([0.1, 0.2, 0.05, 0.3, 0.1, 0.6, 0.6, 0.7, 0.8, 0.99, 0.8, 0.67, 0.5])
    pred2 = np.array([0.3, 0.6, 0.2, 0.1, 0.1, 0.9, 0.23, 0.7, 0.9, 0.4, 0.77, 0.3, 0.89])

    ids = np.arange(0, len(target))

    # convert to dataframes:
    pred1_df = pd.DataFrame(columns=["pred1", "pred2", "id"])
    pred1_df["output"] = pred1
    pred1_df["id"] = ids

    pred2_df = pd.DataFrame(columns=["pred1", "pred2", "id"])
    pred2_df["output"] = pred2
    pred2_df["id"] = ids

    target_df = pd.DataFrame(columns=["target", "id"])
    target_df["target"] = target
    target_df["id"] = ids
    data = {"pred1": pred1_df, "pred2": pred2_df, "target": target_df}

    # list of metrics
    metrics = OrderedDict(
        [
            ("delongs_test", MetricDelongsTest(target="target.target", pred1="pred1.output", pred2="pred2.output")),
        ]
    )

    evaluator = EvaluatorDefault()
    results = evaluator.eval(ids=None, data=data, metrics=metrics)

    return results


def example_8():
    """
    Classification Multiclass example: five classes evaluation with metrics AUC-ROC AUC-PR, sensitivity, specificity and precision
    Input: one .csv prediction file that requires processing to convert the predictions to numpy array and one target file.
    """
    # path to prediction and target files
    dir_path = pathlib.Path(__file__).parent.resolve()
    prediction_filename = os.path.join(dir_path, "inputs/example7_predictions.csv")
    targets_filename = os.path.join(dir_path, "inputs/example1_targets.csv")  # same target file as in example1
    data = {"target": targets_filename, "pred": prediction_filename}

    class_names = ["B", "LR", "IR", "HR", "VHR"]

    # pre collect function to change the format
    def pre_collect_process(sample_dict: dict) -> dict:
        # convert scores to numpy array
        task2_pred = []
        for cls_name in class_names:
            task2_pred.append(sample_dict[f"pred.{cls_name}-score"])
        task2_pred_array = np.array(task2_pred)
        sample_dict["pred.output"] = task2_pred_array
        sample_dict["pred.output_class"] = task2_pred_array.argmax()

        return sample_dict

    # list of metrics
    metrics = OrderedDict(
        [
            (
                "auc",
                MetricAUCROC(
                    pred="pred.output",
                    target="target.Task2-target",
                    class_names=class_names,
                    pre_collect_process_func=pre_collect_process,
                ),
            ),
            (
                "auc_pr",
                MetricAUCPR(
                    pred="pred.output",
                    target="target.Task2-target",
                    class_names=class_names,
                    pre_collect_process_func=pre_collect_process,
                ),
            ),
            (
                "confusion",
                MetricConfusion(
                    pred="pred.output_class",
                    target="target.Task2-target",
                    class_names=class_names,
                    pre_collect_process_func=pre_collect_process,
                    metrics=["sensitivity", "specificity", "precision"],
                ),
            ),  # default operation point is argmax
            (
                "accuracy",
                MetricAccuracy(
                    pred="pred.output_class", target="target.Task2-target", pre_collect_process_func=pre_collect_process
                ),
            ),  # default operation point is argmax
            (
                "confusion_matrix",
                MetricConfusionMatrix(
                    cls_pred="pred.output_class",
                    target="target.Task2-target",
                    class_names=class_names,
                    pre_collect_process_func=pre_collect_process,
                ),
            ),
            (
                "bss",
                MetricBSS(
                    pred="pred.output", target="target.Task2-target", pre_collect_process_func=pre_collect_process
                ),
            ),
            (
                "roc",
                MetricROCCurve(
                    pred="pred.output",
                    target="target.Task2-target",
                    class_names=class_names,
                    output_filename="roc.png",
                    pre_collect_process_func=pre_collect_process,
                ),
            ),
        ]
    )

    # read files
    evaluator = EvaluatorDefault()
    results = evaluator.eval(
        ids=None, data=data, metrics=metrics
    )  # ids == None -> run evaluation on all available samples

    return results


def example_9():
    """
    Classification example with single-process iterator.
    This example requires fuse-med-ml-data and torchvision packages installed
    """
    import torchvision

    # set seed
    set_seed(1234)

    # Create dataset
<<<<<<< HEAD
    # mnist download path - MNIST_DATA_PATH defined in cicd pipeline
    mnist_data_path = os.environ.get("MNIST_DATA_PATH", mkdtemp(prefix="mnist"))
    torch_dataset = torchvision.datasets.MNIST(mnist_data_path, download=True, train=False)
=======
    dir_path = pathlib.Path(__file__).parent.resolve()
    mnist_tmp_path = os.path.join(dir_path, 'tmp_outputs', 'mnist')
    if not os.path.isdir(mnist_tmp_path):
        os.makedirs(mnist_tmp_path)
    torch_dataset = torchvision.datasets.MNIST(mnist_tmp_path, download=True, train=False)
>>>>>>> 62708b41

    # define iterator
    def data_iter():
        for sample_index, (image, label) in enumerate(torch_dataset):
            sample_dict = {}
            sample_dict["id"] = sample_index
            sample_dict["pred"] = np.random.randint(0, 10)
            sample_dict["label"] = label
            yield sample_dict

        # list of metrics

    metrics = OrderedDict(
        [
            (
                "accuracy",
                MetricAccuracy(pred="pred", target="label"),
            ),  # operation_point=None -> no need to convert pred from probabilities to class
        ]
    )

    evaluator = EvaluatorDefault()
    results = evaluator.eval(
        ids=None, data=data_iter(), batch_size=5, metrics=metrics
    )  # ids == None -> run evaluation on all available samples

    return results


def example_10() -> Dict:
    """
    Test of McNemar's test implementation
    """

    # Toy example:

    # The correct target (class) labels (optional)
    ground_truth = [0, 0, 0, 0, 0, 1, 1, 1, 1, 1]
    # in case ground_truth is not provided (variable set to None),
    # the significance test checks the similarity between model predictions only.

    # Class labels predicted by model 1
    cls_pred1 = [0, 1, 1, 1, 0, 1, 1, 0, 1, 1]
    # Class labels predicted by model 2
    cls_pred2 = [1, 1, 0, 1, 0, 1, 1, 0, 0, 1]

    index = np.arange(0, len(cls_pred1))
    # convert to dataframes:
    df = pd.DataFrame(columns=["cls_pred1", "cls_pred2", "id"])
    df["cls_pred1"] = cls_pred1
    df["cls_pred2"] = cls_pred2
    df["ground_truth"] = ground_truth
    df["id"] = index
    data = {"data": df}

    # list of metrics
    metrics = OrderedDict(
        [
            (
                "mcnemars_test",
                MetricMcnemarsTest(pred1="data.cls_pred1", pred2="data.cls_pred2", target="data.ground_truth"),
            ),
        ]
    )

    evaluator = EvaluatorDefault()
    results = evaluator.eval(ids=None, data=data, metrics=metrics)

    return results


def example_11() -> Dict:
    """
    Sub group analysis example
    """
    # define data
    data = {
        "id": [0, 1, 2, 3, 4],
        "pred": [0, 1, 0, 0, 0],
        "gender": ["male", "female", "female", "male", "female"],
        "target": [0, 1, 1, 1, 0],
    }
    data_df = pd.DataFrame(data)

    def pre_collect_process(sample_dict: dict) -> dict:
        sample_dict["filter"] = sample_dict["gender"] != "male"
        return sample_dict

    acc = MetricAccuracy(pred="pred", target="target")
    metrics = OrderedDict(
        [
            (
                "accuracy",
                Filter(acc, "filter", pre_collect_process_func=pre_collect_process),
            ),  # operation_point=None -> no need to convert pred from probabilities to class
        ]
    )

    evaluator = EvaluatorDefault()
    results = evaluator.eval(
        ids=None, data=data_df, metrics=metrics
    )  # ids == None -> run evaluation on all available samples

    return results


def example_12() -> Dict:
    """
    Example of a metric pipeline which includes a per-sample metric/operation.
    First, we apply a simple thresholding operation (per sample "metric"/operation) to generate class predictions.
    Then, we apply the accuracy metric on the class predictions vs. targets.
    """
    target = np.array([0, 0, 0, 0, 0, 0, 1, 1, 1, 1, 1, 1, 1])
    pred = np.array([0.3, 0.6, 0.2, 0.1, 0.1, 0.9, 0.23, 0.7, 0.9, 0.4, 0.77, 0.3, 0.89])

    ids = np.arange(0, len(target))

    # convert to dataframes:
    pred_df = pd.DataFrame(columns=["pred", "id"])
    pred_df["pred"] = pred
    pred_df["id"] = ids

    target_df = pd.DataFrame(columns=["target", "id"])
    target_df["target"] = target
    target_df["id"] = ids
    data = {"pred": pred_df, "target": target_df}

    metrics = OrderedDict(
        [
            ("apply_thresh", MetricApplyThresholds(pred="pred.pred", operation_point=0.5)),
            ("acc", MetricAccuracy(pred="results:metrics.apply_thresh.cls_pred", target="target.target")),
        ]
    )
    # read files
    evaluator = EvaluatorDefault()
    results = evaluator.eval(
        ids=None, data=data, metrics=metrics
    )  # ids == None -> run evaluation on all available samples

    return results


def example_13() -> Dict:
    """
    Test reliability diagram and ECE metrics
    We use multi-class input data as in example_7:
    One .csv prediction file that requires processing to convert the predictions to numpy array and one target file.

    We define a metric pipeline. First the reliability diagram is computed on the original predictions.
    Then, we compute the expected calibration error (ECE). Then, we find an optimal "temperature" value to calibrate the logits.
    Then, we apply this temperature scale on the original logits, to obtain calibrated ones.
    Finally, we compute the ECE and reliability diagram for the calibrated predictions.
    """
    # path to prediction and target files
    dir_path = pathlib.Path(__file__).parent.resolve()
    prediction_filename = os.path.join(dir_path, "inputs/example7_predictions.csv")
    targets_filename = os.path.join(dir_path, "inputs/example1_targets.csv")  # same target file as in example1
    data = {"target": targets_filename, "pred": prediction_filename}

    class_names = ["B", "LR", "IR", "HR", "VHR"]
    num_bins = 10
    num_quantiles = None

    # pre collect function to change the format
    def pre_collect_process(sample_dict: dict) -> dict:
        # convert scores to numpy array
        task2_pred = []
        for cls_name in class_names:
            task2_pred.append(sample_dict[f"pred.{cls_name}-score"])
        task2_pred_array = np.array(task2_pred)
        logit_array = np.log(task2_pred_array)  # "make up" logits up to a constant
        sample_dict["pred.output"] = task2_pred_array
        sample_dict["pred.logits"] = logit_array

        return sample_dict

    # list of metrics
    metrics = OrderedDict(
        [
            (
                "reliability",
                MetricReliabilityDiagram(
                    pred="pred.output",
                    target="target.Task2-target",
                    num_bins=num_bins,
                    num_quantiles=num_quantiles,
                    output_filename="reliability.png",
                    pre_collect_process_func=pre_collect_process,
                ),
            ),
            (
                "ece",
                MetricECE(
                    pred="pred.output",
                    target="target.Task2-target",
                    num_bins=num_bins,
                    num_quantiles=num_quantiles,
                    pre_collect_process_func=pre_collect_process,
                ),
            ),
            (
                "find_temperature",
                MetricFindTemperature(
                    pred="pred.logits", target="target.Task2-target", pre_collect_process_func=pre_collect_process
                ),
            ),
            (
                "apply_temperature",
                MetricApplyTemperature(
                    pred="pred.logits",
                    temperature="results:metrics.find_temperature",
                    pre_collect_process_func=pre_collect_process,
                ),
            ),
            (
                "ece_calibrated",
                MetricECE(
                    pred="results:metrics.apply_temperature",
                    target="target.Task2-target",
                    num_bins=num_bins,
                    num_quantiles=num_quantiles,
                    pre_collect_process_func=pre_collect_process,
                ),
            ),
            (
                "reliability_calibrated",
                MetricReliabilityDiagram(
                    pred="results:metrics.apply_temperature",
                    target="target.Task2-target",
                    num_bins=num_bins,
                    num_quantiles=num_quantiles,
                    output_filename="reliability_calibrated.png",
                    pre_collect_process_func=pre_collect_process,
                ),
            ),
        ]
    )

    # read files
    evaluator = EvaluatorDefault()
    results = evaluator.eval(
        ids=None, data=data, metrics=metrics
    )  # ids == None -> run evaluation on all available samples

<<<<<<< HEAD
=======
    return results

def example_14() -> Dict[str, Any]:
    """
    Model ensemble example
    """
    # path to prediction and target files
    dir_path = pathlib.Path(__file__).parent.resolve()
    inference_file_name = 'test_set_infer.gz'
    model_dirs = [os.path.join(dir_path, "inputs/ensemble/mnist/test_dir", str(i), inference_file_name) for i in range(5)]
    output_file = 'ensemble_output.gz'
    # define data
    data = {str(k):model_dirs[k] for k in range(len(model_dirs))}

    # pre collect function to change the format
    def pre_collect_process(sample_dict: dict) -> dict:    
        # convert predictions from all models to numpy array
        num_classes = sample_dict['0']['model']['output']['classification'].shape[0]
        model_names = list(sample_dict.to_dict().keys())
        model_names.remove('id')
        pred_array = np.zeros((len(model_names), num_classes))
        for i, m in enumerate(model_names):
            pred_array[i, :] = sample_dict[m]['model']['output']['classification']
        sample_dict['preds'] = pred_array
        sample_dict['target'] = sample_dict['0']['data']['label']

        return sample_dict
    
    # list of metrics
    metrics = OrderedDict([
            ("ensemble", MetricEnsemble(preds="preds", output_file=output_file,
                    pre_collect_process_func=pre_collect_process)),
            ("apply_thresh", MetricApplyThresholds(pred="results:metrics.ensemble.preds_ensembled", 
                    operation_point=None)),
            ("accuracy", MetricAccuracy(pred="results:metrics.apply_thresh.cls_pred", 
                    target="target", pre_collect_process_func=pre_collect_process)), 

    ])

    evaluator = EvaluatorDefault()
    results = evaluator.eval(ids=None, data=data, metrics=metrics)

>>>>>>> 62708b41
    return results<|MERGE_RESOLUTION|>--- conflicted
+++ resolved
@@ -45,17 +45,13 @@
     MetricMcnemarsTest,
 )
 from fuse.eval.metrics.classification.metrics_thresholding_common import MetricApplyThresholds
-<<<<<<< HEAD
 from fuse.eval.metrics.classification.metrics_calibration_common import (
     MetricReliabilityDiagram,
     MetricECE,
     MetricFindTemperature,
     MetricApplyTemperature,
 )
-=======
-from fuse.eval.metrics.classification.metrics_calibration_common import MetricReliabilityDiagram, MetricECE, MetricFindTemperature, MetricApplyTemperature
 from fuse.eval.metrics.classification.metrics_ensembling_common import MetricEnsemble
->>>>>>> 62708b41
 from fuse.eval.evaluator import EvaluatorDefault
 
 
@@ -464,17 +460,9 @@
     set_seed(1234)
 
     # Create dataset
-<<<<<<< HEAD
     # mnist download path - MNIST_DATA_PATH defined in cicd pipeline
     mnist_data_path = os.environ.get("MNIST_DATA_PATH", mkdtemp(prefix="mnist"))
     torch_dataset = torchvision.datasets.MNIST(mnist_data_path, download=True, train=False)
-=======
-    dir_path = pathlib.Path(__file__).parent.resolve()
-    mnist_tmp_path = os.path.join(dir_path, 'tmp_outputs', 'mnist')
-    if not os.path.isdir(mnist_tmp_path):
-        os.makedirs(mnist_tmp_path)
-    torch_dataset = torchvision.datasets.MNIST(mnist_tmp_path, download=True, train=False)
->>>>>>> 62708b41
 
     # define iterator
     def data_iter():
@@ -719,8 +707,6 @@
         ids=None, data=data, metrics=metrics
     )  # ids == None -> run evaluation on all available samples
 
-<<<<<<< HEAD
-=======
     return results
 
 def example_14() -> Dict[str, Any]:
@@ -763,5 +749,4 @@
     evaluator = EvaluatorDefault()
     results = evaluator.eval(ids=None, data=data, metrics=metrics)
 
->>>>>>> 62708b41
     return results