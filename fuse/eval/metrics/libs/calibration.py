import math
from typing import Dict, Optional, Sequence, Union

import matplotlib.pyplot as plt
import numpy as np
import torch
<<<<<<< HEAD
=======
from torch import nn, optim, Tensor
>>>>>>> ad767c03
from scipy import stats
from torch import nn, optim


class Calibration:
    """
    Methods for probability calibration
    """

    @staticmethod
    def reliability_diagram(
        pred: Sequence[Union[np.ndarray, float]],
        target: Sequence[Union[np.ndarray, int]],
        num_bins: Optional[int] = 10,
        num_quantiles: Optional[int] = None,
        output_filename: Optional[str] = None,
    ) -> Dict:
        """
        Reliability diagram
        :param pred: List of arrays of shape [NUM_CLASSES]
        :param target: List of integers [0, NUM_CLASSES) denoting ground truth classes
        :num_bins: Integer denoting the number of equal width bins in the diagram's x-axis.
        :num_quantiles: Integer denoting the number of equal number of samples quantiles in the diagram's x-axis.
            Note, either num_bins or num_quantiles should be set to None, as they define different ways to split the x-axis.
        :output_filename: Path to file to which to save the plot
        :return: saving roc curve to a file and return the input to figure to a dictionary
        """
        assert num_bins is None or num_quantiles is None

        if isinstance(pred[0], float):  # binary case
            pred = [np.array([1 - p, p]) for p in pred]

        max_pred = [np.max(p) for p in pred]
        cls_pred = [np.argmax(p) for p in pred]

        assert all(
            [math.isclose(p.sum(), 1, rel_tol=1e-5) for p in pred]
        )  # make sure that the inputs make proper probabilities

        total_samples = len(pred)
        max_pred = np.array(max_pred)
        if num_bins is not None:
            conf_vec = np.linspace(0, 1, num_bins + 1)
        else:
            quantiles_vec = np.linspace(0, 1, num_quantiles + 1)
            conf_vec = stats.mstats.mquantiles(max_pred, quantiles_vec.tolist())
        acc_vec = np.zeros(len(conf_vec) - 1)
        fraction_of_samples = np.zeros(len(conf_vec) - 1)
        num_samples = np.zeros(len(conf_vec) - 1)
        for i in range(len(conf_vec) - 1):
            cnt_correct_in_conf = sum(
                [
                    p_cls == t
                    for (p_cls, p, t) in zip(cls_pred, max_pred, target)
                    if p >= conf_vec[i] and p < conf_vec[i + 1]
                ]
            )
            cnt_conf = len([p for p in max_pred if p >= conf_vec[i] and p < conf_vec[i + 1]])
            num_samples[i] = cnt_conf
            fraction_of_samples[i] = cnt_conf / np.max([total_samples, np.finfo(float).eps])
            acc_vec[i] = cnt_correct_in_conf / np.max([cnt_conf, np.finfo(float).eps])
        mid_conf_vec = np.diff(conf_vec) / 2 + conf_vec[:-1]
        cnt_correct_total = sum([p_cls == t for (p_cls, t) in zip(cls_pred, target)])
        avg_acc = cnt_correct_total / total_samples
        avg_conf = np.mean(max_pred)
        # extract info for the plot
        results = {}
        results["conf_vec"] = conf_vec
        results["mid_confidence_points"] = mid_conf_vec
        results["accuracy"] = acc_vec
        results["avg_accuracy"] = avg_acc
        results["avg_confidence"] = avg_conf
        results["num_samples_per_bin"] = num_samples
        results["total_samples"] = total_samples

        # display
        if output_filename is not None:
            f, (ax1, ax2) = plt.subplots(2, 1, sharex=True, sharey=True)
            f.tight_layout(pad=3.0)
            ax1.plot(mid_conf_vec, fraction_of_samples, color="blue", marker="o", linewidth=2)
            ax1.set_title(
                f"Confidence Histogram. Avg. Accuracy: {np.round(avg_acc, 2)}, Avg. Confidence: {np.round(avg_conf, 2)}"
            )
            ax1.set_xlabel("Confidence")
            ax1.set_ylabel("Fraction of samples")
            ax1.grid()
            ax2.plot(conf_vec, conf_vec, color="black", linewidth=2)
            ax2.plot(mid_conf_vec, acc_vec, color="red", marker="o", linewidth=2)
            ax2.set_title("Reliability Curve")
            ax2.set_xlabel("Confidence")
            ax2.set_ylabel("Accuracy")
            ax2.grid()
            f.savefig(output_filename)
            plt.close()

        return results

    @staticmethod
    def ece(
        pred: Sequence[Union[np.ndarray, float]],
        target: Sequence[Union[np.ndarray, int]],
        num_bins: Optional[int] = 10,
        num_quantiles: Optional[int] = None,
    ) -> float:
        """
        :param pred: prediction array per sample. Each element shape [num_classes]
        :param target: target per sample. Each element is an integer in range [0 - num_classes)
        :num_bins: Integer denoting the number of equal width bins in the diagram's x-axis.
        :num_quantiles: Integer denoting the number of equal number of samples quantiles in the diagram's x-axis.
            Note, either num_bins or num_quantiles should be set to None, as they define different ways to split the x-axis.
        :return Expected Calibration Error (ECE) score
        """
        reliability_results = Calibration.reliability_diagram(
            pred, target, num_bins=num_bins, num_quantiles=num_quantiles, output_filename=None
        )
        conf_vec = reliability_results["conf_vec"][1:]
        total_samples = reliability_results["total_samples"]
        num_samples_per_bin = reliability_results["num_samples_per_bin"]
        existing_bins = num_samples_per_bin > 0
        accuracy_vec = reliability_results["accuracy"]
        # expected calibration error
        ece = (1.0 / total_samples) * np.sum(num_samples_per_bin * np.abs(accuracy_vec - conf_vec))
        # maximum calibration error
        # we filter out bins which don't contain any samples
        mce = np.max(np.abs(accuracy_vec[existing_bins] - conf_vec[existing_bins]))

        results = {}
        results["ece"] = ece
        results["mce"] = mce

        return results

    @staticmethod
    def find_temperature(pred: Sequence[Union[np.ndarray, float]], target: Sequence[Union[np.ndarray, int]]) -> float:
        """
        :param pred: prediction array per sample. Each element shape [num_classes]
            note that pred should be logits *before* conversion to softmax probabilities
        :param target: target per sample. Each element is an integer in range [0 - num_classes)
        :return temperature scale for calibration
        We optimize to find the temperature similarly to: https://github.com/gpleiss/temperature_scaling
        """
        nll_criterion = nn.CrossEntropyLoss()
        temperature = nn.Parameter(torch.ones(1) * 1.5)
        optimizer = optim.LBFGS([temperature], lr=0.01, max_iter=50)
        with torch.no_grad():
            logits = torch.tensor(np.array(pred))
            target = torch.tensor(target)

        def eval() -> Tensor:
            optimizer.zero_grad()
            loss = nll_criterion(logits / temperature, target)
            loss.backward()
            return loss

        optimizer.step(eval)

        return temperature.item()

    @staticmethod
    def apply_temperature(pred: Sequence[Union[np.ndarray, float]], temperature: Union[float, None] = None) -> float:
        """
        :param pred: prediction array per sample. Each element shape [num_classes]
            note that pred should be logits *before* conversion to softmax probabilities
        :param temperature: temperature scalar
        :return array of softmax probabilities
        """
        if temperature is None:
            pred_calibrated = pred
        else:
            if isinstance(pred[0], np.ndarray):
                pred = np.array(pred)
            pred_calibrated = torch.tensor(pred / temperature)
            pred_calibrated = nn.Softmax(dim=1)(pred_calibrated)

        return np.array(pred_calibrated)<|MERGE_RESOLUTION|>--- conflicted
+++ resolved
@@ -4,12 +4,8 @@
 import matplotlib.pyplot as plt
 import numpy as np
 import torch
-<<<<<<< HEAD
-=======
-from torch import nn, optim, Tensor
->>>>>>> ad767c03
 from scipy import stats
-from torch import nn, optim
+from torch import Tensor, nn, optim
 
 
 class Calibration:
