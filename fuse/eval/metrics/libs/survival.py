from typing import Any, Dict, Optional, Sequence, Tuple, Union
from lifelines.utils import concordance_index
import numpy as np
from copy import copy
class MetricsSurvival:
    @staticmethod
<<<<<<< HEAD
    def c_index(pred: np.ndarray, event_times: np.ndarray = None, event_observed : np.ndarray = None,
                event_class_index: int = -1, higher_score_longer_time = False) -> float:
=======
    def c_index(pred: np.ndarray, event_times: np.ndarray = None, event_observed : np.ndarray = None, event_class_index: int = -1, time_unit:int=1) -> float:
>>>>>>> e0ae74af
        """
        Compute c-index (concordance index) score using lifelines
        :param pred: prediction array per sample. Each element is a score (scalar)
        :param event_times: event/censor time array
        :param event_observed: Optioal- a length-n iterable censoring flags, 1 if observed, 0 if not. Default None assumes all observed.
        :param event_class_index: Optional - the index of the event class in predicted scores tuples
        :return c-index (concordance index) score
        """


        if isinstance(pred[0], np.ndarray):
            pred = np.asarray(pred)[:,event_class_index]
<<<<<<< HEAD
        if not higher_score_longer_time:
            pred = -1 * pred
        return concordance_index(event_times, pred, event_observed)
=======

        if time_unit > 1:
            event_times = copy(event_times)
            for i in range(len(event_times)):
                event_times[i]  = int(event_times[i] / time_unit)
           
        return concordance_index(event_times, pred, event_observed) 
>>>>>>> e0ae74af
<|MERGE_RESOLUTION|>--- conflicted
+++ resolved
@@ -4,12 +4,7 @@
 from copy import copy
 class MetricsSurvival:
     @staticmethod
-<<<<<<< HEAD
-    def c_index(pred: np.ndarray, event_times: np.ndarray = None, event_observed : np.ndarray = None,
-                event_class_index: int = -1, higher_score_longer_time = False) -> float:
-=======
     def c_index(pred: np.ndarray, event_times: np.ndarray = None, event_observed : np.ndarray = None, event_class_index: int = -1, time_unit:int=1) -> float:
->>>>>>> e0ae74af
         """
         Compute c-index (concordance index) score using lifelines
         :param pred: prediction array per sample. Each element is a score (scalar)
@@ -22,16 +17,10 @@
 
         if isinstance(pred[0], np.ndarray):
             pred = np.asarray(pred)[:,event_class_index]
-<<<<<<< HEAD
-        if not higher_score_longer_time:
-            pred = -1 * pred
-        return concordance_index(event_times, pred, event_observed)
-=======
 
         if time_unit > 1:
             event_times = copy(event_times)
             for i in range(len(event_times)):
                 event_times[i]  = int(event_times[i] / time_unit)
            
-        return concordance_index(event_times, pred, event_observed) 
->>>>>>> e0ae74af
+        return concordance_index(event_times, pred, event_observed) 