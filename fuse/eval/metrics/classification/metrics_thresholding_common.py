<<<<<<< HEAD
from typing import Hashable, Optional, Sequence, Tuple, Union
=======
from typing import Optional, Sequence, Tuple, Union, Hashable, Dict, Any
from fuse.eval.metrics.libs.thresholding import Thresholding
from fuse.eval.metrics.utils import PerSampleData
>>>>>>> ad767c03

import numpy as np

from fuse.eval.metrics.libs.thresholding import Thresholding
from fuse.eval.metrics.utils import PerSampleData

from .metrics_classification_common import MetricMultiClassDefault


class MetricApplyThresholds(MetricMultiClassDefault):
    def __init__(
        self,
        pred: str,
        class_names: Optional[Sequence[str]] = None,
        operation_point: Union[float, Sequence[Tuple[int, float]], str, None] = None,
        **kwargs: dict
    ):
        """
        :param pred: key name for the model prediction scores
        :param class_names: class names. required for multi-class classifiers
        :param operation_point: Optional. If specified will be used to convert probabilities to class prediction.
                                          Options:
                                          * None - argmax(probability) - default mode
                                          * float - used as a threshold for the positive class in binary classification
                                          * [(<class_index_first>, <threshold_first>), ...,(<class_index_last>, <threshold_last>)] -
                                            the class prediction will be the first class in which the probability cross the threshold.
                                            If no class probability crossed the threshold the predicated class will be set to -1
        """
        super().__init__(
            pred=pred,
            target=None,
            extract_ids=True,
            metric_func=self._apply_thresholds,
            class_names=class_names,
            operation_point=operation_point,
            **kwargs
        )

    def _apply_thresholds(
        self,
        pred: Sequence[np.ndarray],
        ids: Sequence[Hashable],
        operation_point: Union[float, Sequence[Tuple[int, float]], str, None] = None,
    ) -> Dict[str, Any]:
        pred_thresholded = Thresholding.apply_thresholds(pred=pred, operation_point=operation_point)
        # make sure to return the per-sample metric result for the relevant sample ids:
        per_sample_data = PerSampleData(data=pred_thresholded, ids=ids)

        return {"cls_pred": per_sample_data}<|MERGE_RESOLUTION|>--- conflicted
+++ resolved
@@ -1,10 +1,4 @@
-<<<<<<< HEAD
-from typing import Hashable, Optional, Sequence, Tuple, Union
-=======
-from typing import Optional, Sequence, Tuple, Union, Hashable, Dict, Any
-from fuse.eval.metrics.libs.thresholding import Thresholding
-from fuse.eval.metrics.utils import PerSampleData
->>>>>>> ad767c03
+from typing import Any, Dict, Hashable, Optional, Sequence, Tuple, Union
 
 import numpy as np
 
