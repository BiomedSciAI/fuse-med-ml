<<<<<<< HEAD
=======
from typing import Optional, Any
>>>>>>> ad767c03
from time import time
from typing import Optional

from deepdiff import DeepDiff

from fuse.data import get_sample_id

"""
By auditing the samples, "stale" caches can be found, which is very important to detect.
A stale cache of a sample is a cached sample which contains different information then the same sample as it is being freshly created.
There are several reasons that it can happen, for example, a change in some code dependency in some operation in the sample processing pipeline.
Note - setting a too high audit frequency will slow your training.
audit example usage:
# a minimalistic approach, testing only the first sample. Almost no slow down of entire train session, but not periodic audit so higher chance to miss a stale cached sample.
SampleCachingAudit(audit_first_sample=True,audit_rate=None)
)

#another audit usage example - in this case the first sample will be audited, and also one sample every 20 minutes
SampleCachingAudit(audit_first_sample=True, audit_rate=20, audit_units='minutes')
)
"""


class SampleCachingAudit:
    def __init__(
        self,
        audit_first_sample: bool = True,
        audit_rate: Optional[int] = 30,
        audit_units: str = "minutes",
        **audit_diff_kwargs: Optional[dict],
    ):
        """
        :param audit_rate: how frequently, a sample will be both loaded from cache AND loaded fully without using cache.
        Pass 0 or None to disable.
        The purpose of this is to detect cases in which the cached samples no longer match the sample loading sequence of Ops,
        and a cache reset is required.
        Will be ignored if no cacher is provided.
        :param audit_units: the units in which audit_rate will be used. Supported options are ['minutes', 'samples']
        Will be ignored if no cacher is provided.
        :param **audit_diff_kwargs: optionally, pass custom kwargs to DeepDiff comparison.
        This is useful if, for example, you want small epsilon differences to be ignored.
        In such case, you can provide math_epsilon=1e-9 to avoid throwing exception for small differences

        See their documentation here to learn about additional possible flags: https://zepworks.com/deepdiff/current/
        Important - as a default, we pass ignore_nan_inequality=True, as we think it's the most reasonable comparison strategy suitable for caches.
        You can use ignore_nan_inequality=False if you prefer the original default behavior (which considers NaN to not be equal NaN)

        """

        if "ignore_nan_inequality" not in audit_diff_kwargs:
            audit_diff_kwargs["ignore_nan_inequality"] = True
        _audit_unit_options = ["minutes", "samples", None]
        if audit_units not in _audit_unit_options:
            raise Exception(f"audit_units must be one of {_audit_unit_options}")
        self._audit_rate = audit_rate
        self._audit_first_sample = audit_first_sample
        self._audited_so_far = 0
        if self._audit_rate == 0:
            self._audit_rate = None
        self._audit_units = audit_units
        self._audit_units_passed_since_last_audit = 0.0
        if self._audit_units == "minutes":
            self._prev_time = time()
        self._audit_diff_kwargs = audit_diff_kwargs

    def update(self) -> bool:
        """
        Updates internal state related to the audit features (comparison of a sample loaded from cache with a fully loaded/processed sample)
        returns whether an audit should occur now or not.
        """
        if (self._audit_first_sample) and (self._audited_so_far == 0):
            return True
        if self._audit_rate is not None:
            # progress audit units passed so far
            if self._audit_units == "minutes":
                self._audit_units_passed_since_last_audit += (time() - self._prev_time) / 60.0
                self._prev_time = time()
            elif self._audit_units == "samples":
                self._audit_units_passed_since_last_audit += 1
            else:
                assert False

            # check if we need an audit now
            if self._audit_units_passed_since_last_audit >= self._audit_rate:
                # reset it
                if self._audit_units == "minutes":
                    self._audit_units_passed_since_last_audit %= self._audit_rate
                else:
                    self._audit_units_passed_since_last_audit = 0.0
                return True
        return False

    def audit(self, cached_sample: Any, fresh_sample: Any) -> None:
        diff = DeepDiff(cached_sample, fresh_sample, **self._audit_diff_kwargs)
        self._audited_so_far += 1
        if len(diff) > 0:
            msg = f"""Error! During AUDIT found a mismatch between cached_sample and loaded sample.\n"
                "Please reset your cache.\n"
                "Note - this can happen if a change in your (static) pipeline Ops is not expressed in the calculated hash function.\n"
                "There are several reasons that can cause this, for example, you are calling, from within your op external code.\n"
                "This is perfectly fine to do, just make sure you reset your cache after such change.\n"
                "Gladly, the Audit feature caught this stale cache state! :)\n"
                f"sample id in which this staleness was caught: {get_sample_id(fresh_sample)}\n"
                'NOTE: if small changes between the saved cached and the live-loaded/processed sample are ok for your use case, you can set a tolerance epsilon like this: audit_diff_kwargs={"math_epsilon":1e-9}'"""
            raise Exception(msg + f"diff = {diff}" + msg)<|MERGE_RESOLUTION|>--- conflicted
+++ resolved
@@ -1,9 +1,5 @@
-<<<<<<< HEAD
-=======
-from typing import Optional, Any
->>>>>>> ad767c03
 from time import time
-from typing import Optional
+from typing import Any, Optional
 
 from deepdiff import DeepDiff
 
