--- conflicted
+++ resolved
@@ -199,12 +199,7 @@
         kwargs = get_from_global_storage("dataset_default_get_multi_kwargs")
         return dataset.getitem(item, **kwargs)
 
-
-<<<<<<< HEAD
-    def get_multi(self, items: Optional[Sequence[Union[int, Hashable]]] = None, workers: int = 0, verbose: int = 1, **kwargs) -> List[Dict]:
-=======
     def get_multi(self, items: Optional[Sequence[Union[int, Hashable]]] = None, workers: int = 10, verbose: int = 1, mp_context: Optional[str] = None, **kwargs) -> List[Dict]:
->>>>>>> baba94ce
         """
         See super class
         :param workers: number of processes to read the data. set to 0 to not use multi processing (useful when debugging).
