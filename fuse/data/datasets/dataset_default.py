"""
(C) Copyright 2021 IBM Corp.
Licensed under the Apache License, Version 2.0 (the "License");
you may not use this file except in compliance with the License.
You may obtain a copy of the License at

   http://www.apache.org/licenses/LICENSE-2.0

Unless required by applicable law or agreed to in writing, software
distributed under the License is distributed on an "AS IS" BASIS,
WITHOUT WARRANTIES OR CONDITIONS OF ANY KIND, either express or implied.
See the License for the specific language governing permissions and
limitations under the License.

Created on June 30, 2021

"""

from typing import Dict, Hashable, List, Optional, Sequence, Union

from warnings import warn
from fuse.data.datasets.dataset_base import DatasetBase
from fuse.data.ops.ops_common import OpCollectMarker
from fuse.data.pipelines.pipeline_default import PipelineDefault
from fuse.data.datasets.caching.samples_cacher import SamplesCacher
from fuse.utils.ndict import NDict
from fuse.utils.multiprocessing.run_multiprocessed import (
    run_multiprocessed,
    get_from_global_storage,
)
from fuse.data import get_sample_id, create_initial_sample, get_specific_sample_from_potentially_morphed
import copy
from collections import OrderedDict
import numpy as np
from operator import itemgetter


class DatasetDefault(DatasetBase):
    def __init__(
        self,
        sample_ids: Union[int, Sequence[Hashable]],
        static_pipeline: Optional[PipelineDefault] = None,
        dynamic_pipeline: Optional[PipelineDefault] = None,
        cacher: Optional[SamplesCacher] = None,
        allow_uncached_sample_morphing: bool = False,
    ):
        """
        :param sample_ids:      list of sample_ids included in dataset.
            Optionally, you can provide an integer that describes only the size of the dataset. This is useful in massive datasets
             (for example 100M samples). In such case, multiple functionalities will not be supported, mainly -
              cacher, allow_uncached_sample_morphing and get_all_sample_ids
        :param static_pipeline:   static_pipeline, the output of this pipeline will be automatically cached.
        :param dynamic_pipeline:  dynamic_pipeline. applied sequentially after the static_pipeline, but not automatically cached.
                                changing it will NOT trigger recaching of the static_pipeline part.
        :param cacher: optional SamplesCacher instance which will be used for caching samples to speed up samples loading
        :param allow_uncached_sample_morphing:  when enabled, allows an Op, to return None, or to return multiple samples (in a list)

        """
        super().__init__()

        # store arguments
        self._cacher = cacher
        if isinstance(sample_ids, (int, np.integer)):
            if allow_uncached_sample_morphing:
                raise Exception(
                    "allow_uncached_sample_morphing is not allowed when providing sample_ids=an integer value"
                )
            if cacher is not None:
                raise Exception("providing a cacher is not allowed when providing sample_ids=an integer value")
            self._explicit_sample_ids_mode = False
        else:
            self._explicit_sample_ids_mode = True

        # self._orig_sample_ids = sample_ids
        self._allow_uncached_sample_morphing = allow_uncached_sample_morphing

        # verify unique names for dynamic pipelines
        if dynamic_pipeline is not None and static_pipeline is not None:
            if static_pipeline.get_name() == dynamic_pipeline.get_name():
                raise Exception(
                    f"Detected identical name for static pipeline and dynamic pipeline ({static_pipeline.get_name(static_pipeline.get_name())}).\nThis is not allowed, please initiate the pipelines with different names."
                )

        if static_pipeline is None:
            static_pipeline = PipelineDefault("dummy_static_pipeline", ops_and_kwargs=[])
        if dynamic_pipeline is None:
            dynamic_pipeline = PipelineDefault("dummy_dynamic_pipeline", ops_and_kwargs=[])

        if dynamic_pipeline is not None:
            assert isinstance(
                dynamic_pipeline, PipelineDefault
            ), f"dynamic_pipeline may be None or a PipelineDefault instance. Instead got {type(dynamic_pipeline)}"

        if static_pipeline is not None:
            assert isinstance(
                static_pipeline, PipelineDefault
            ), f"static_pipeline may be None or a PipelineDefault instance. Instead got {type(static_pipeline)}"

        if self._allow_uncached_sample_morphing:
            warn(
                "allow_uncached_sample_morphing is enabled! It is a significantly slower mode and should be used ONLY for debugging"
            )

        self._static_pipeline = static_pipeline
        self._dynamic_pipeline = dynamic_pipeline
        self._orig_sample_ids = copy.deepcopy(sample_ids)

        self._created = False

    def create(self, num_workers: int = 0, mp_context: Optional[str] = None) -> None:
        """
        Create the data set, including caching
        :param num_workers: number of workers. used only when caching is disabled and allow_uncached_sample_morphing is enabled
            set num_workers=0 to disable multiprocessing (more convenient for debugging)
            Setting num_workers for caching is done in cacher constructor.
        :param mp_context: "fork", "spawn", "thread" or None for multiprocessing default
        :return: None
        """

        self._output_sample_ids_info = None
        if self._cacher is not None:
            self._output_sample_ids_info = self._cacher.cache_samples(self._orig_sample_ids)
        elif self._allow_uncached_sample_morphing:
            _output_sample_ids_info_list = run_multiprocessed(
                DatasetDefault._process_orig_sample_id,
                [(sid, self._static_pipeline, False) for sid in self._orig_sample_ids],
                workers=num_workers,
                mp_context=mp_context,
                desc="dataset_default.sample_morphing",
            )

            self._output_sample_ids_info = OrderedDict()
            self._final_sid_to_orig_sid = {}
            for sample_in_out_info in _output_sample_ids_info_list:
                orig_sid, out_sids = sample_in_out_info[0], sample_in_out_info[1]
                self._output_sample_ids_info[orig_sid] = out_sids
                if out_sids is not None:
                    assert isinstance(out_sids, list)
                    for final_sid in out_sids:
                        self._final_sid_to_orig_sid[final_sid] = orig_sid

        if self._output_sample_ids_info is not None:  # sample morphing is allowed
            self._final_sample_ids = []
            for orig_sid, out_sids in self._output_sample_ids_info.items():
                if out_sids is None:
                    continue
                self._final_sample_ids.extend(out_sids)
        else:
            self._final_sample_ids = self._orig_sample_ids

        self._orig_sample_ids = None  # should not be use after create. use self._final_sample_ids instead
        self._created = True

    def get_all_sample_ids(self):
        if not self._created:
            raise Exception("you must first call create()")

        if not self._explicit_sample_ids_mode:
            raise Exception("get_all_sample_ids is not supported when constructed with an integer for sample_ids")

        return copy.deepcopy(self._final_sample_ids)

    def __getitem__(self, item: Union[int, Hashable]) -> dict:
        """
        Get sample, read from cache if possible
        :param item: either int representing sample index or sample_id
        :return: sample_dict
        """
        return self.getitem(item)

    def getitem(
        self,
        item: Union[int, Hashable],
        collect_marker_name: Optional[str] = None,
        keys: Optional[Sequence[str]] = None,
    ) -> NDict:
        """
        Get sample, read from cache if possible
        :param item: either int representing sample index or sample_id
        :param collect_marker_name: Optional, specify name of collect marker op to optimize the running time
        :param keys: Optional, return just the specified keys or everything available if set to None
        :return: sample_dict
        """
        if not self._created:
            raise Exception("you must first call create()")

        # get sample id
<<<<<<< HEAD
        if not isinstance(item, (int, np.integer)) or not self._explicit_sample_ids_mode:
            sample_id = item
=======
        if not self._explicit_sample_ids_mode:
            sample_id = item
            if sample_id >= self._final_sample_ids:
                raise IndexError

        elif not isinstance(item, (int, np.integer)):
            sample_id = item
>>>>>>> 49a24ad3
        else:
            sample_id = self._final_sample_ids[item]

        # get collect marker info
        collect_marker_info = self._get_collect_marker_info(collect_marker_name)

        # read sample
        if self._cacher is not None:
            sample = self._cacher.load_sample(sample_id, collect_marker_info["static_keys_deps"])

        if self._cacher is None:
            if not self._allow_uncached_sample_morphing:
                sample = create_initial_sample(sample_id)
                sample = self._static_pipeline(sample)
                if not isinstance(sample, dict):
                    raise Exception(
                        f'By default when caching is disabled sample morphing is not allowed, and the output of the static pipeline is expected to be a dict. Instead got {type(sample)}. You can use "allow_uncached_sample_morphing=True" to allow this, but be aware it is slow and should be used only for debugging'
                    )
            else:
                orig_sid = self._final_sid_to_orig_sid[sample_id]
                sample = create_initial_sample(orig_sid)
                sample = self._static_pipeline(sample)

                assert sample is not None
                sample = get_specific_sample_from_potentially_morphed(sample, sample_id)

        sample = self._dynamic_pipeline(sample, until_op_id=collect_marker_info["op_id"])

        if not isinstance(sample, dict):
            raise Exception(
                f"The final output of dataset static (+optional dynamic) pipelines is expected to be a dict. Instead got {type(sample)}"
            )

        # get just required keys
        if keys is not None:
            sample = sample.get_multi(keys)

        return sample

    def _get_multi_multiprocess_func(self, args):
        sid, kwargs = args
        return self.getitem(sid, **kwargs)

    @staticmethod
    def _getitem_multiprocess(item: Union[Hashable, int, np.integer]):
        """
        getitem method used to optimize the running time in a multiprocess mode
        """
        dataset = get_from_global_storage("dataset_default_get_multi_dataset")
        kwargs = get_from_global_storage("dataset_default_get_multi_kwargs")
        return dataset.getitem(item, **kwargs)

    def get_multi(
        self,
        items: Optional[Sequence[Union[int, Hashable]]] = None,
        workers: int = 10,
        verbose: int = 1,
        mp_context: Optional[str] = None,
        desc: str = "dataset_default.get_multi",
        **kwargs,
    ) -> List[Dict]:
        """
        See super class
        :param workers: number of processes to read the data. set to 0 to not use multi processing (useful when debugging).
        :param mp_context: "fork", "spawn", "thread" or None for multiprocessing default
        """
        if items is None:
            sample_ids = list(range(len(self)))
        else:
            sample_ids = items

        for_global_storage = {"dataset_default_get_multi_dataset": self, "dataset_default_get_multi_kwargs": kwargs}

        list_sample_dict = run_multiprocessed(
            worker_func=self._getitem_multiprocess,
            copy_to_global_storage=for_global_storage,
            args_list=sample_ids,
            workers=workers,
            verbose=verbose,
            mp_context=mp_context,
            desc=desc,
        )
        return list_sample_dict

    def __len__(self):
        if not self._created:
            raise Exception("you must first call create()")

        if not self._explicit_sample_ids_mode:
            return self._final_sample_ids

        return len(self._final_sample_ids)

    # internal methods

    @staticmethod
    def _process_orig_sample_id(args):
        """
        Process, without caching, single sample
        """
        orig_sample_id, pipeline, return_sample_dict = args
        sample = create_initial_sample(orig_sample_id)

        sample = pipeline(sample)

        output_sample_ids = None

        if sample is not None:
            output_sample_ids = []
            if not isinstance(sample, list):
                sample = [sample]
            for curr_sample in sample:
                output_sample_ids.append(get_sample_id(curr_sample))

        if not return_sample_dict:
            return orig_sample_id, output_sample_ids

        return orig_sample_id, output_sample_ids, sample

    def _get_collect_marker_info(self, collect_marker_name: str):
        """
        Find the required collect marker (OpCollectMarker in the dynamic pipeline).
        See OpCollectMarker for more details
        :param collect_marker_name: name to identify the required collect marker
        :return: a dictionary with the required info - including: name, op_id and static_keys_deps.
        if collect_marker_name is None will return default instruct to run the entire dynamic pipeline
        """
        # default values for case collect marker info is not used
        if collect_marker_name is None:
            return {"name": None, "op_id": None, "static_keys_deps": None}

        # find the required collect markers and extract the info
        collect_marker_info = None
        for (op, _), op_id in reversed(zip(self._dynamic_pipeline.ops_and_kwargs, self._dynamic_pipeline._op_ids)):
            if isinstance(op, OpCollectMarker):
                collect_marker_info_cur = op.get_info()
                if collect_marker_info_cur["name"] == collect_marker_name:
                    if collect_marker_info is None:
                        collect_marker_info = collect_marker_info_cur
                        collect_marker_info["op_id"] = op_id
                        # continue to make sure this is the only one
                    else:
                        # throw an error if found more than one collect marker
                        raise Exception(
                            f"Error: two collect markers with name {collect_marker_info} found in dynamic pipeline"
                        )
        if collect_marker_info is None:
            raise Exception(f"Error: didn't find collect marker with name {collect_marker_info} in dynamic pipeline.")

        return collect_marker_info

    def summary(self) -> str:
        sum = ""
        sum += f"Type: {type(self).__name__}\n"
        sum += f"Num samples: {len(self._final_sample_ids)}\n"
        # TODO
        # sum += f"Cacher: {self._cacher.summary()}"
        # sum += f"Pipeline static: {self._static_pipeline.summary()}"
        # sum += f"Pipeline dynamic: {self._dynamic_pipeline.summary()}"

        return sum

    def subset(self, indices: Sequence[int]) -> None:
        """
        create a subset of the dataset by a given indices (inplace).

        Example:
            For the dataset '[-2, 1, 5, 3, 8, 5, 6]' and the indices '[1, 2, 5]', the subset is [1, 5, 5]

        :param items: indices of the subset - if None, the subset is the whole set.
        """
        if indices is None:
            # Do nothing, the subset is the whole dataset
            return

        if not self._created:
            raise Exception("you must first call create()")

        # grab the specified data
        self._final_sample_ids = itemgetter(*indices)(self._final_sample_ids)<|MERGE_RESOLUTION|>--- conflicted
+++ resolved
@@ -185,10 +185,6 @@
             raise Exception("you must first call create()")
 
         # get sample id
-<<<<<<< HEAD
-        if not isinstance(item, (int, np.integer)) or not self._explicit_sample_ids_mode:
-            sample_id = item
-=======
         if not self._explicit_sample_ids_mode:
             sample_id = item
             if sample_id >= self._final_sample_ids:
@@ -196,7 +192,6 @@
 
         elif not isinstance(item, (int, np.integer)):
             sample_id = item
->>>>>>> 49a24ad3
         else:
             sample_id = self._final_sample_ids[item]
 
