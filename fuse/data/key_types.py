--- conflicted
+++ resolved
@@ -1,11 +1,7 @@
 from abc import ABC, abstractmethod
 from enum import Enum
-<<<<<<< HEAD
-from typing import Dict, Sequence
+from typing import Any, Dict, Sequence
 
-=======
-from typing import Dict, Sequence, Any
->>>>>>> ad767c03
 from fuse.data.patterns import Patterns
 
 
