--- conflicted
+++ resolved
@@ -502,44 +502,6 @@
         return sample_dict
 
 
-<<<<<<< HEAD
-class OpIfElse(OpBase):
-    """
-    Meta-op for applying Op by a certain condition.
-
-    There are two types of conditions:
-        static_cond - condition for all samples.
-        sample_cond_key - condition that can differ between samples.
-
-    TODO TODO TODO - Unfinished!
-    """
-
-    def __init__(
-        self, op_true: Optional[OpBase] = None, op_false: Optional[OpBase] = None, static_cond: Optional[bool] = None
-    ):
-        """
-        :param op_true:
-        :param op_false:
-        """
-        self._op_true = op_true
-        self._op_false = op_false
-
-    def __call__(self, sample_dict: NDict, sample_cond_key: Optional[bool], op_true_args, op_false_args) -> None:
-        """
-        TODO
-        :param condition:
-        """
-
-        # Apply Op True
-        if sample_cond_key and self._op_true is not None:
-            return self._op_true(sample_dict, op_true_args)
-
-        # Apply Op False
-        elif not sample_cond_key and self._op_false is not None:
-            return self._op_false(sample_dict, op_false_args)
-
-        # Do nothing
-=======
 class OpCond(OpBase):
     """Apply given op if the condition (either directly specified or read from the sample_dict) is True"""
 
@@ -558,6 +520,5 @@
             condition = sample_dict[condition]
         if condition:
             return self._op(sample_dict, **kwargs)
->>>>>>> 7fbd0c54
         else:
             return sample_dict