from typing import Callable, Dict, List, Optional, OrderedDict, Sequence, Tuple, Union
from fuse.data.key_types import TypeDetectorBase
import copy
from enum import Enum
from fuse.data.key_types import TypeDetectorBase
from .op_base import OpBase, OpReversibleBase, Patterns, op_call, op_reverse #DataType, 
from fuse.utils.ndict import NDict
import numpy as np


class OpRepeat(OpReversibleBase):
    """
    Repeat an op multiple times

    Typically used to apply the same operation on a list of keys in sample_dict
    Example:
    "

    repeat_for = 

        #...
        (OpRepeat(OpCropToMinimalBBox(), 
            [dict(key='data.cc.image'), dict(key='data.mlo.image'),dict(key='data.mlo.seg', margin=100)] #per provided dict a new OpCropToMinimalBBox invocation will be triggered
            )), 
            dict(margin=12)), #this value will be passed to all OpCropToMinimalBBox invocations
        #...
    ]

    note - the values in provided in the list of dicts will *override* any kwargs
    In the example above, margin=12 will be used for both 'data.cc.image' and 'data.mlo.image',
        but a value of margin=100 will be used for 'data.mlo.seg'

    "
    """
    def __init__(self,
                op: OpBase,
                kwargs_per_step_to_add: Sequence[dict]):
        """
        See example above
        :param op: the operation to repeat
        :param kwargs_per_step_to_add: sequence of arguments (kwargs format) specific for a single repetition. those arguments will be added/overide the kwargs provided in __call__() function.  
        """
        super().__init__()
        self._op = op
        self._kwargs_per_step_to_add  = kwargs_per_step_to_add

    def __call__(self, sample_dict: NDict, op_id: Optional[str], **kwargs) -> Union[None, dict, List[dict]]:
        """
        See super class
        """
        
        for step_index, step_kwargs_to_add in enumerate(self._kwargs_per_step_to_add):
            step_kwargs = copy.copy(kwargs)
            step_kwargs.update(step_kwargs_to_add)
            full_step_id = f"{op_id}_{step_index}"
            sample_dict[full_step_id+'_debug_info.op_name'] = self._op.__class__.__name__
            sample_dict = op_call(self._op, sample_dict, full_step_id,  **step_kwargs)

            assert not isinstance(sample_dict, list), f"splitting samples within {type(self).__name__} operation is not supported"
            
            if sample_dict is None:
                return None
            elif not isinstance(sample_dict, dict):
                raise Exception(f"unexpected sample_dict type {type(sample_dict)}")

        return sample_dict

    def reverse(self, sample_dict: NDict, key_to_reverse: str, key_to_follow: str, op_id: Optional[str]) -> dict:
        """
        See super class
        """
        for step_index in reversed(range(len(self._kwargs_per_step_to_add))):
            sample_dict = op_reverse(self._op, sample_dict, key_to_reverse, key_to_follow, f"{op_id}_{step_index}")

        return sample_dict

class OpLambda(OpReversibleBase):
    """
    Apply simple lambda function / function to transform single value from sample_dict (or the all dictionary)
    Optionally add reverse method if required.
    Example:
    OpLambda(func=lambda x: torch.tensor(x))
    """
    def __init__(self, 
                func: Callable,
                func_reverse: Optional[Callable] = None, 
                **kwargs):
        super().__init__(**kwargs)
        self._func = func
        self._func_reverse = func_reverse
    
    def __call__(self, sample_dict: NDict, op_id: Optional[str], key: str, **kwargs) -> Union[None, dict, List[dict]]:
        """        
        More details in super class
        :param key: apply lambda func on sample_dict[key]. If none the input and output of the lambda function are the entire sample_dict
        """
        sample_dict[op_id] = key
        if key is not None:
            value = sample_dict[key]
            value = self._func(value, **kwargs)
            sample_dict[key] = value
        else:
            sample_dict = self._func(sample_dict)
        
        return sample_dict
    
    def reverse(self, sample_dict: NDict, key_to_reverse: str, key_to_follow: str, op_id: Optional[str]) -> dict:
        """
        See super class
        """
        key = sample_dict[op_id]
        if key is not None:
            if key == key_to_follow:
                value = sample_dict[key_to_reverse]
                value = self._func_reverse(value)
                sample_dict[key_to_reverse] = value
        else:
            sample_dict = self._func_reverse(sample_dict)
        
        return sample_dict

class OpFunc(OpReversibleBase):
    '''
    Helps to wrap an existing simple python function without writing boilerplate code.

    The wrapped function format is:

    def foo(*, *kwargs) -> Tuple:
        pass        


    Example:

    def add_seperator(text:str, sep=' '):
        return sep.join(text)

    OpAddSeperator = OpFunc(add_seperator)

    usage in pipeline:

    pipeline = [
        (OpAddSeperator, dict(inputs={'data.text_input':'text'}, outputs='data.text_input'), #        
    ]


    '''
    def __init__(self, func: Callable, **kwargs):
        """
        :param func: a callable to call in  __call__() 
        """
        super().__init__(**kwargs)
        self._func = func

    def __call__(self, sample_dict: NDict, op_id: Optional[str], inputs: Dict[str, str], outputs: Union[Sequence[str], str], **kwargs) -> Union[None, dict, List[dict]]:
        """
        See super class
        :param inputs: dictionary that map between the key_name of a value stored in sample_dict the the input argument name in func
        :param outputs: sequence of key_names to store each return value of func.

        """
        # extract inputs from sample dict 
        kwargs_from_sample_dict = {}
        for input_key_name, func_arg_name in inputs.items():
            value = sample_dict[input_key_name]
            kwargs_from_sample_dict[func_arg_name] = value
        
        # all kwargs
        all_kwargs = copy.copy(kwargs)
        all_kwargs.update(kwargs_from_sample_dict)
        func_outputs = self._func(**all_kwargs)

        # add to sample_dict
        if isinstance(outputs, str):
            sample_dict[outputs] = func_outputs
        elif isinstance(outputs, Sequence):    
            assert len(func_outputs) == len(outputs), f"expecting that function {self._func} will output {len(outputs)} values"
            for output_name, output_value in zip(outputs, func_outputs):
                sample_dict[output_name] = output_value
        else:
            raise Exception(f"expecting outputs to be either str or sequence of str. got {type(self._outputs).__name__}")
            
        
        return sample_dict

class OpApplyPatterns(OpReversibleBase):
    """
    Select and apply an operation according to key name.
    Instead of specifying every relevant key, the op will be applied for every key that matched a specified pattern
    Example:
    patterns_dict = OrderedDict([(r"^.*.cc.img$|^.*.cc.seg$", (op_affine, dict(rotate=Uniform(-90.0, 90.0))),
                                (r"^.*.mlo.img$|^.*.mlo.seg$", (op_affine, dict(rotate=Uniform(-45.0, 54.0)))])
    op_apply_pat = OpApplyPatterns(patterns_dict)
    """
    def __init__(self, patterns_dict: Optional[OrderedDict] = None):
        """
        :param patterns_dict: map a regex pattern to a pair of op and arguments (will be added/override the arguments provided in __call__() function).
                             For given value in a sample dict, it will look for the first match in the order dict and will apply the op on this specific key. 
                             The ops specified in patterns_dict, must implement a __call__ method with an argument called key.
        """
        super().__init__()
        self._patterns_dict = Patterns(patterns_dict, (None, None))
        
    def __call__(self, sample_dict: NDict, op_id: Optional[str], **kwargs) -> Union[None, dict, List[dict]]:
        """
        See super class
        """
            
        for key in sample_dict.keypaths():
            op, op_kwargs_to_add = self._patterns_dict.get_value(key)
            if op is None:
                continue

            op_kwargs = copy.copy(kwargs)
            op_kwargs.update(op_kwargs_to_add)
            sample_dict = op_call(op, sample_dict, f"{op_id}_{key}", key=key, **op_kwargs)

            assert not isinstance(sample_dict, list), f"splitting samples within {type(self).__name__} operation is not supported"
            
            if sample_dict is None:
                return None
            elif not isinstance(sample_dict, dict):
                raise Exception(f"unexpected sample_dict type {type(sample_dict)}")
        
        return sample_dict

    def reverse(self, sample_dict: NDict, key_to_reverse: str, key_to_follow: str, op_id: Optional[str]) -> dict:
        """
        See super class
        """
        op, _ = self._patterns_dict.get_value(key_to_follow)
        if op is None:
            return

        sample_dict = op_reverse(op, sample_dict, key_to_reverse, key_to_follow, f"{op_id}_{key_to_follow}")

        return sample_dict

class OpApplyTypes(OpReversibleBase):
    """
    Select and apply an operation according value type (inferred from key name). See OpBase for more information about how it is inferred.
    Instead of specifying every relevant key, the op will be applied for every key that matched a specified pattern
    Example:
    types_dict = {  DataType.Image: (op_affine_image, dict()),
                    DataType.Seg: (op_affine_image, dict()),
                     BBox: (op_affine_bbox, dict())}

    op_apply_type = OpApplyTypes(types_dict)
    """
    def __init__(self, 
        type_to_op_dict: Dict[Enum, Tuple[OpBase, dict]], 
        type_detector: TypeDetectorBase):
        """
        :param type_to_op_dict: map a type (See enum DataType) to a pair of op and correspending arguments (will be added/override the arguments provided in __call__() function) 
        """
        super().__init__()
        self._type_to_op_dict = type_to_op_dict
        self._type_detector = type_detector
        
    def __call__(self, sample_dict: NDict, op_id: Optional[str], **kwargs) -> Union[None, dict, List[dict]]:
        """
        See super class
        """
        all_keys = sample_dict.keypaths()
        for key in all_keys:            
            key_type = self._type_detector.get_type(sample_dict, key)
    
            op, op_kwargs_to_add = self._type_to_op_dict.get(key_type, (None, None))
            if op is None:
                continue

            op_kwargs = copy.copy(kwargs)
            op_kwargs.update(op_kwargs_to_add)
            if 'key' in op_kwargs:
                raise Exception('OpApplyTypes::"key" is already found in kwargs. Are you calling OpApplyTypes from within OpApplyTypes? it is not supported.')
            sample_dict = op_call(op, sample_dict, f"{op_id}_{key}", key, **op_kwargs)

            assert not isinstance(sample_dict, list), f"splitting samples within {type(self).__name__} operation is not supported"
            
            if sample_dict is None:
                return None
            elif not isinstance(sample_dict, dict):
                raise Exception(f"unexpected sample_dict type {type(sample_dict)}")
        
        return sample_dict

    def reverse(self, sample_dict: NDict, key_to_reverse: str, key_to_follow: str, op_id: Optional[str]) -> dict:
        """
        See super class
        """
        key_type = self._type_detector.get_type(sample_dict, key_to_follow)
        op, _ = self._type_to_op_dict.get(key_type, (None, None))
        if op is None:
            return

        sample_dict = op_call(op, sample_dict, key_to_reverse, key_to_follow, f"{op_id}_{key_to_follow}")

        return sample_dict

class OpCollectMarker(OpReversibleBase):
    """
    Use this op within the dynamic pipeline to optimize the reading time for components such as sampler, export and stats that don't need to read the entire sample.
    OpCollectMarker will specify the last op to call to get all the required information from sample.
    In addition, to avoid from reading the entire sample including images, OpCollectMarker can also specify the list of keys required for the relevant part of the dynamic pipeline.

    Examples:
    1.
    The static pipeline generates a sample including an image ('data.image') and a label ('data.label').
    The training set sampler configured to balance a batch according to 'data.label'
    To optimize the reading time of the sampler:
    Add at the beginning of the dynamic pipeline - 
    OpCollectMarker(name="sampler", static_keys_deps=["data.label"])
    2.
    The static pipeline generate an image ('data.image') and a metadata ('data.metadata').
    The dynamic pipeline includes few operations reading 'data.metadata' and that set a value used to balance the class (op_do and op_convert).
    To optimize the reading time of the sampler:
    Move op_do and op_convert to the beginning of the pipeline.
    Add just after them the following op:
    OpCollectMarker(name="sampler", static_kets_deps=["data.metadata"])
    
    In both cases the sampler can now read subset of the sample using: dataset.get_multi(collect_marker_name="sampler", ..)
    """
    def __init__(self, name: str, static_key_deps: Sequence[str]):
        super().__init__()
        self._name = name
        self._static_keys_deps = static_key_deps
    
    def get_info(self) -> dict:
        """
        Returns collect marker info including name and static_keys_deps
        """
        return {
            "name": self._name,
            "static_keys_deps": self._static_keys_deps
        }

    def __call__(self, sample_dict: dict, op_id: Optional[str], **kwargs) -> Union[None, dict, List[dict]]:
        return sample_dict

    def reverse(self, sample_dict: dict, key_to_reverse: str, key_to_follow: str, op_id: Optional[str]) -> dict:
        return sample_dict

class OpKeepKeypaths(OpBase):
    """
    Use this op to keep only the defined keypaths in the sample
    A case where this is useful is if you want to limit the amount of data that gets transferred by multiprocessing by DataLoader workers.
    You can keep only what you want to enter the collate.
    """
    def __init__(self, **kwargs):
        super().__init__(**kwargs)

    def __call__(self, sample_dict: NDict, op_id: Optional[str], keep_keypaths:List[str]) -> Union[None, dict, List[dict]]:
        prev_sample_dict = sample_dict
        sample_dict = NDict()
        for k in keep_keypaths:
            sample_dict[k] = prev_sample_dict[k]

        return sample_dict


<<<<<<< HEAD
class OpMap(OpBase):
    """
    Mapping values. The mapping specified in a dictionary
=======
class OpLookup(OpBase):
    """
    Convert a value to another value. It should be specified in a dictionary mapping old value to a new value
    Example:
    To read the gender represented by strings "male" and "female" and convert it to int do the following
    (OpLookup(map={"male": 0, "female": 1}). dict(key_in="data.input.gender", key_out="data.input,gender"))

>>>>>>> 5b4966ef
    """
    def __init__(self, map: dict):
        super().__init__()
        self._map = map

    def __call__(self, sample_dict: NDict, key_in: str, key_out: str) -> Union[None, dict, List[dict]]:
<<<<<<< HEAD
=======
        """
        :param key_in: key to a value
        :param key_out: key to store the converted vale
        """
>>>>>>> 5b4966ef
        value = sample_dict[key_in]
        sample_dict[key_out] = self._map[value]

        return sample_dict


class OpToOneHot(OpBase):
    """
    Map category value to one hot vector
    """
    def __init__(self, num_classes: int):
<<<<<<< HEAD
=======
        """
        :param num_classes: the size of the one hot vector
        """
>>>>>>> 5b4966ef
        super().__init__()
        self._num_classes = num_classes
        
    def __call__(self, sample_dict: NDict, key_in: str, key_out: str) -> Union[None, dict, List[dict]]:
<<<<<<< HEAD
=======
        """
        :param key_in: key to a class number (int)
        :param key_out: key to store the one hot vector
        """
>>>>>>> 5b4966ef
        value = sample_dict[key_in]
        one_hot = np.zeros(self._num_classes)
        one_hot[value] = 1.0
        sample_dict[key_out] = one_hot

        return sample_dict


class OpConcat(OpBase):
<<<<<<< HEAD
    def __call__(self, sample_dict: NDict, keys_in: Sequence[str], key_out: str, axis:int = 0) -> Union[None, dict, List[dict]]:
=======
    """
    Concatenate list of numpy arrays along a given axis.
    To create clinical vector that includes all the clinical information about a patient and save into "data.input.clinical" do:
    (OpConcat(), dict(keys_int=["data.input.age", "data.input.gender_one_hot", "data.input.smoking_history"], key_out="data.input_clinical", axis=0)
    """
    def __call__(self, sample_dict: NDict, keys_in: Sequence[str], key_out: str, axis:int = 0) -> Union[None, dict, List[dict]]:
        """
        :param keys_in: sequence of keys to numpy arrays we want to concatenate
        :param key_out: the key to store the concatenated vector
        :param axis: concatenate along the specified axis   
        """
>>>>>>> 5b4966ef
        values = [np.asarray(sample_dict[key_in]) for key_in in keys_in]
        values = [v if len(v.shape) > 0 else np.expand_dims(v, axis=0) for v in values]
        sample_dict[key_out] = np.concatenate(values, axis=axis)

        return sample_dict<|MERGE_RESOLUTION|>--- conflicted
+++ resolved
@@ -357,11 +357,6 @@
         return sample_dict
 
 
-<<<<<<< HEAD
-class OpMap(OpBase):
-    """
-    Mapping values. The mapping specified in a dictionary
-=======
 class OpLookup(OpBase):
     """
     Convert a value to another value. It should be specified in a dictionary mapping old value to a new value
@@ -369,20 +364,16 @@
     To read the gender represented by strings "male" and "female" and convert it to int do the following
     (OpLookup(map={"male": 0, "female": 1}). dict(key_in="data.input.gender", key_out="data.input,gender"))
 
->>>>>>> 5b4966ef
     """
     def __init__(self, map: dict):
         super().__init__()
         self._map = map
 
     def __call__(self, sample_dict: NDict, key_in: str, key_out: str) -> Union[None, dict, List[dict]]:
-<<<<<<< HEAD
-=======
         """
         :param key_in: key to a value
         :param key_out: key to store the converted vale
         """
->>>>>>> 5b4966ef
         value = sample_dict[key_in]
         sample_dict[key_out] = self._map[value]
 
@@ -394,23 +385,17 @@
     Map category value to one hot vector
     """
     def __init__(self, num_classes: int):
-<<<<<<< HEAD
-=======
         """
         :param num_classes: the size of the one hot vector
         """
->>>>>>> 5b4966ef
         super().__init__()
         self._num_classes = num_classes
         
     def __call__(self, sample_dict: NDict, key_in: str, key_out: str) -> Union[None, dict, List[dict]]:
-<<<<<<< HEAD
-=======
         """
         :param key_in: key to a class number (int)
         :param key_out: key to store the one hot vector
         """
->>>>>>> 5b4966ef
         value = sample_dict[key_in]
         one_hot = np.zeros(self._num_classes)
         one_hot[value] = 1.0
@@ -420,9 +405,6 @@
 
 
 class OpConcat(OpBase):
-<<<<<<< HEAD
-    def __call__(self, sample_dict: NDict, keys_in: Sequence[str], key_out: str, axis:int = 0) -> Union[None, dict, List[dict]]:
-=======
     """
     Concatenate list of numpy arrays along a given axis.
     To create clinical vector that includes all the clinical information about a patient and save into "data.input.clinical" do:
@@ -434,7 +416,6 @@
         :param key_out: the key to store the concatenated vector
         :param axis: concatenate along the specified axis   
         """
->>>>>>> 5b4966ef
         values = [np.asarray(sample_dict[key_in]) for key_in in keys_in]
         values = [v if len(v.shape) > 0 else np.expand_dims(v, axis=0) for v in values]
         sample_dict[key_out] = np.concatenate(values, axis=axis)
