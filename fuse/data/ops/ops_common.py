import math
import numbers
from typing import Any, Callable, Dict, List, Optional, OrderedDict, Sequence, Tuple, Union
from fuse.data.key_types import TypeDetectorBase
import copy
from enum import Enum
from fuse.data.key_types import TypeDetectorBase
from .op_base import OpBase, OpReversibleBase, Patterns, op_call, op_reverse #DataType, 
from fuse.utils.ndict import NDict
import numpy as np


class OpRepeat(OpReversibleBase):
    """
    Repeat an op multiple times

    Typically used to apply the same operation on a list of keys in sample_dict
    Example:
    "

    repeat_for = 

        #...
        (OpRepeat(OpCropToMinimalBBox(), 
            [dict(key='data.cc.image'), dict(key='data.mlo.image'),dict(key='data.mlo.seg', margin=100)] #per provided dict a new OpCropToMinimalBBox invocation will be triggered
            )), 
            dict(margin=12)), #this value will be passed to all OpCropToMinimalBBox invocations
        #...
    ]

    note - the values in provided in the list of dicts will *override* any kwargs
    In the example above, margin=12 will be used for both 'data.cc.image' and 'data.mlo.image',
        but a value of margin=100 will be used for 'data.mlo.seg'

    "
    """
    def __init__(self,
                op: OpBase,
                kwargs_per_step_to_add: Sequence[dict]):
        """
        See example above
        :param op: the operation to repeat
        :param kwargs_per_step_to_add: sequence of arguments (kwargs format) specific for a single repetition. those arguments will be added/overide the kwargs provided in __call__() function.  
        """
        super().__init__()
        self._op = op
        self._kwargs_per_step_to_add  = kwargs_per_step_to_add

    def __call__(self, sample_dict: NDict, op_id: Optional[str], **kwargs) -> Union[None, dict, List[dict]]:
        """
        See super class
        """
        
        for step_index, step_kwargs_to_add in enumerate(self._kwargs_per_step_to_add):
            step_kwargs = copy.copy(kwargs)
            step_kwargs.update(step_kwargs_to_add)
            full_step_id = f"{op_id}_{step_index}"
            sample_dict[full_step_id+'_debug_info.op_name'] = self._op.__class__.__name__
            sample_dict = op_call(self._op, sample_dict, full_step_id,  **step_kwargs)

            assert not isinstance(sample_dict, list), f"splitting samples within {type(self).__name__} operation is not supported"
            
            if sample_dict is None:
                return None
            elif not isinstance(sample_dict, dict):
                raise Exception(f"unexpected sample_dict type {type(sample_dict)}")

        return sample_dict

    def reverse(self, sample_dict: NDict, key_to_reverse: str, key_to_follow: str, op_id: Optional[str]) -> dict:
        """
        See super class
        """
        for step_index in reversed(range(len(self._kwargs_per_step_to_add))):
            sample_dict = op_reverse(self._op, sample_dict, key_to_reverse, key_to_follow, f"{op_id}_{step_index}")

        return sample_dict

class OpLambda(OpReversibleBase):
    """
    Apply simple lambda function / function to transform single value from sample_dict (or the all dictionary)
    Optionally add reverse method if required.
    Example:
    OpLambda(func=lambda x: torch.tensor(x))
    """
    def __init__(self, 
                func: Callable,
                func_reverse: Optional[Callable] = None, 
                **kwargs):
        super().__init__(**kwargs)
        self._func = func
        self._func_reverse = func_reverse
    
    def __call__(self, sample_dict: NDict, op_id: Optional[str], key: Optional[str] = None, **kwargs) -> Union[None, dict, List[dict]]:
        """        
        More details in super class
        :param key: apply lambda func on sample_dict[key]. If none the input and output of the lambda function are the entire sample_dict
        """
        sample_dict[op_id] = key
        if key is not None:
            value = sample_dict[key]
            value = self._func(value, **kwargs)
            sample_dict[key] = value
        else:
            sample_dict = self._func(sample_dict)
        
        return sample_dict
    
    def reverse(self, sample_dict: NDict, key_to_reverse: str, key_to_follow: str, op_id: Optional[str]) -> dict:
        """
        See super class
        """
        key = sample_dict[op_id]
        if key is not None:
            if key == key_to_follow:
                value = sample_dict[key_to_reverse]
                value = self._func_reverse(value)
                sample_dict[key_to_reverse] = value
        else:
            sample_dict = self._func_reverse(sample_dict)
        
        return sample_dict

class OpFunc(OpReversibleBase):
    '''
    Helps to wrap an existing simple python function without writing boilerplate code.

    The wrapped function format is:

    def foo(*, *kwargs) -> Tuple:
        pass        


    Example:

    def add_seperator(text:str, sep=' '):
        return sep.join(text)

    OpAddSeperator = OpFunc(add_seperator)

    usage in pipeline:

    pipeline = [
        (OpAddSeperator, dict(inputs={'data.text_input':'text'}, outputs='data.text_input'), #        
    ]


    '''
    def __init__(self, func: Callable, **kwargs):
        """
        :param func: a callable to call in  __call__() 
        """
        super().__init__(**kwargs)
        self._func = func

    def __call__(self, sample_dict: NDict, op_id: Optional[str], inputs: Dict[str, str], outputs: Union[Sequence[str], str], **kwargs) -> Union[None, dict, List[dict]]:
        """
        See super class
        :param inputs: dictionary that map between the key_name of a value stored in sample_dict the the input argument name in func
        :param outputs: sequence of key_names to store each return value of func.

        """
        # extract inputs from sample dict 
        kwargs_from_sample_dict = {}
        for input_key_name, func_arg_name in inputs.items():
            value = sample_dict[input_key_name]
            kwargs_from_sample_dict[func_arg_name] = value
        
        # all kwargs
        all_kwargs = copy.copy(kwargs)
        all_kwargs.update(kwargs_from_sample_dict)
        func_outputs = self._func(**all_kwargs)

        # add to sample_dict
        if isinstance(outputs, str):
            sample_dict[outputs] = func_outputs
        elif isinstance(outputs, Sequence):    
            assert len(func_outputs) == len(outputs), f"expecting that function {self._func} will output {len(outputs)} values"
            for output_name, output_value in zip(outputs, func_outputs):
                sample_dict[output_name] = output_value
        else:
            raise Exception(f"expecting outputs to be either str or sequence of str. got {type(self._outputs).__name__}")
            
        
        return sample_dict

class OpApplyPatterns(OpReversibleBase):
    """
    Select and apply an operation according to key name.
    Instead of specifying every relevant key, the op will be applied for every key that matched a specified pattern
    Example:
    patterns_dict = OrderedDict([(r"^.*.cc.img$|^.*.cc.seg$", (op_affine, dict(rotate=Uniform(-90.0, 90.0))),
                                (r"^.*.mlo.img$|^.*.mlo.seg$", (op_affine, dict(rotate=Uniform(-45.0, 54.0)))])
    op_apply_pat = OpApplyPatterns(patterns_dict)
    """
    def __init__(self, patterns_dict: Optional[OrderedDict] = None):
        """
        :param patterns_dict: map a regex pattern to a pair of op and arguments (will be added/override the arguments provided in __call__() function).
                             For given value in a sample dict, it will look for the first match in the order dict and will apply the op on this specific key. 
                             The ops specified in patterns_dict, must implement a __call__ method with an argument called key.
        """
        super().__init__()
        self._patterns_dict = Patterns(patterns_dict, (None, None))
        
    def __call__(self, sample_dict: NDict, op_id: Optional[str], **kwargs) -> Union[None, dict, List[dict]]:
        """
        See super class
        """
            
        for key in sample_dict.keypaths():
            op, op_kwargs_to_add = self._patterns_dict.get_value(key)
            if op is None:
                continue

            op_kwargs = copy.copy(kwargs)
            op_kwargs.update(op_kwargs_to_add)
            sample_dict = op_call(op, sample_dict, f"{op_id}_{key}", key=key, **op_kwargs)

            assert not isinstance(sample_dict, list), f"splitting samples within {type(self).__name__} operation is not supported"
            
            if sample_dict is None:
                return None
            elif not isinstance(sample_dict, dict):
                raise Exception(f"unexpected sample_dict type {type(sample_dict)}")
        
        return sample_dict

    def reverse(self, sample_dict: NDict, key_to_reverse: str, key_to_follow: str, op_id: Optional[str]) -> dict:
        """
        See super class
        """
        op, _ = self._patterns_dict.get_value(key_to_follow)
        if op is None:
            return

        sample_dict = op_reverse(op, sample_dict, key_to_reverse, key_to_follow, f"{op_id}_{key_to_follow}")

        return sample_dict

class OpApplyTypes(OpReversibleBase):
    """
    Select and apply an operation according value type (inferred from key name). See OpBase for more information about how it is inferred.
    Instead of specifying every relevant key, the op will be applied for every key that matched a specified pattern
    Example:
    types_dict = {  DataType.Image: (op_affine_image, dict()),
                    DataType.Seg: (op_affine_image, dict()),
                     BBox: (op_affine_bbox, dict())}

    op_apply_type = OpApplyTypes(types_dict)
    """
    def __init__(self, 
        type_to_op_dict: Dict[Enum, Tuple[OpBase, dict]], 
        type_detector: TypeDetectorBase):
        """
        :param type_to_op_dict: map a type (See enum DataType) to a pair of op and correspending arguments (will be added/override the arguments provided in __call__() function) 
        """
        super().__init__()
        self._type_to_op_dict = type_to_op_dict
        self._type_detector = type_detector
        
    def __call__(self, sample_dict: NDict, op_id: Optional[str], **kwargs) -> Union[None, dict, List[dict]]:
        """
        See super class
        """
        all_keys = sample_dict.keypaths()
        for key in all_keys:            
            key_type = self._type_detector.get_type(sample_dict, key)
    
            op, op_kwargs_to_add = self._type_to_op_dict.get(key_type, (None, None))
            if op is None:
                continue

            op_kwargs = copy.copy(kwargs)
            op_kwargs.update(op_kwargs_to_add)
            if 'key' in op_kwargs:
                raise Exception('OpApplyTypes::"key" is already found in kwargs. Are you calling OpApplyTypes from within OpApplyTypes? it is not supported.')
            sample_dict = op_call(op, sample_dict, f"{op_id}_{key}", key, **op_kwargs)

            assert not isinstance(sample_dict, list), f"splitting samples within {type(self).__name__} operation is not supported"
            
            if sample_dict is None:
                return None
            elif not isinstance(sample_dict, dict):
                raise Exception(f"unexpected sample_dict type {type(sample_dict)}")
        
        return sample_dict

    def reverse(self, sample_dict: NDict, key_to_reverse: str, key_to_follow: str, op_id: Optional[str]) -> dict:
        """
        See super class
        """
        key_type = self._type_detector.get_type(sample_dict, key_to_follow)
        op, _ = self._type_to_op_dict.get(key_type, (None, None))
        if op is None:
            return

        sample_dict = op_call(op, sample_dict, key_to_reverse, key_to_follow, f"{op_id}_{key_to_follow}")

        return sample_dict

class OpCollectMarker(OpReversibleBase):
    """
    Use this op within the dynamic pipeline to optimize the reading time for components such as sampler, export and stats that don't need to read the entire sample.
    OpCollectMarker will specify the last op to call to get all the required information from sample.
    In addition, to avoid from reading the entire sample including images, OpCollectMarker can also specify the list of keys required for the relevant part of the dynamic pipeline.

    Examples:
    1.
    The static pipeline generates a sample including an image ('data.image') and a label ('data.label').
    The training set sampler configured to balance a batch according to 'data.label'
    To optimize the reading time of the sampler:
    Add at the beginning of the dynamic pipeline - 
    OpCollectMarker(name="sampler", static_keys_deps=["data.label"])
    2.
    The static pipeline generate an image ('data.image') and a metadata ('data.metadata').
    The dynamic pipeline includes few operations reading 'data.metadata' and that set a value used to balance the class (op_do and op_convert).
    To optimize the reading time of the sampler:
    Move op_do and op_convert to the beginning of the pipeline.
    Add just after them the following op:
    OpCollectMarker(name="sampler", static_kets_deps=["data.metadata"])
    
    In both cases the sampler can now read subset of the sample using: dataset.get_multi(collect_marker_name="sampler", ..)
    """
    def __init__(self, name: str, static_key_deps: Sequence[str]):
        super().__init__()
        self._name = name
        self._static_keys_deps = static_key_deps
    
    def get_info(self) -> dict:
        """
        Returns collect marker info including name and static_keys_deps
        """
        return {
            "name": self._name,
            "static_keys_deps": self._static_keys_deps
        }

    def __call__(self, sample_dict: dict, op_id: Optional[str], **kwargs) -> Union[None, dict, List[dict]]:
        return sample_dict

    def reverse(self, sample_dict: dict, key_to_reverse: str, key_to_follow: str, op_id: Optional[str]) -> dict:
        return sample_dict

class OpKeepKeypaths(OpBase):
    """
    Use this op to keep only the defined keypaths in the sample
    A case where this is useful is if you want to limit the amount of data that gets transferred by multiprocessing by DataLoader workers.
    You can keep only what you want to enter the collate.
    """
    def __init__(self, **kwargs):
        super().__init__(**kwargs)

    def __call__(self, sample_dict: NDict, keep_keypaths:List[str]) -> Union[None, dict, List[dict]]:
        prev_sample_dict = sample_dict
        sample_dict = NDict()
        for k in keep_keypaths:
            sample_dict[k] = prev_sample_dict[k]

        return sample_dict


class OpLookup(OpBase):
    """
    Convert a value to another value. It should be specified in a dictionary mapping old value to a new value
    Example:
    To read the gender represented by strings "male" and "female" and convert it to int do the following
    (OpLookup(map={"male": 0, "female": 1}). dict(key_in="data.input.gender", key_out="data.input,gender"))
    """
    def __init__(self, map: dict, not_exist_error : bool = True):
        """
        :param not_exist_error: false iff if the value does not exist it will keep the previous value
        """
        super().__init__()
        self._map = map
        self._not_exist_error = not_exist_error

    def __call__(self, sample_dict: NDict, key_in: str, key_out: str) -> Union[None, dict, List[dict]]:
        """
        :param key_in: key to a value
        :param key_out: key to store the converted vale
        """
        value = sample_dict[key_in]
        if value in self._map :
            sample_dict[key_out] = self._map[value]
        elif self._not_exist_error:
            raise Exception(f"value {value} does not exist in mapping")
        

        return sample_dict


class OpToOneHot(OpBase):
    """
    Map category value to one hot vector
    """
    def __init__(self, num_classes: int):
        """
        :param num_classes: the size of the one hot vector
        """
        super().__init__()
        self._num_classes = num_classes
        
    def __call__(self, sample_dict: NDict, key_in: str, key_out: str) -> Union[None, dict, List[dict]]:
        """
        :param key_in: key to a class number (int)
        :param key_out: key to store the one hot vector
        """
        value = sample_dict[key_in]
        one_hot = np.zeros(self._num_classes)
        one_hot[value] = 1.0
        sample_dict[key_out] = one_hot

        return sample_dict


class OpConcat(OpBase):
    """
    Concatenate list of numpy arrays along a given axis.
    To create clinical vector that includes all the clinical information about a patient and save into "data.input.clinical" do:
    (OpConcat(), dict(keys_int=["data.input.age", "data.input.gender_one_hot", "data.input.smoking_history"], key_out="data.input_clinical", axis=0)
    """
    def __call__(self, sample_dict: NDict, keys_in: Sequence[str], key_out: str, axis:int = 0) -> Union[None, dict, List[dict]]:
        """
        :param keys_in: sequence of keys to numpy arrays we want to concatenate
        :param key_out: the key to store the concatenated vector
        :param axis: concatenate along the specified axis   
        """
        values = [np.asarray(sample_dict[key_in]) for key_in in keys_in]
        values = [v if len(v.shape) > 0 else np.expand_dims(v, axis=0) for v in values]
        sample_dict[key_out] = np.concatenate(values, axis=axis)

        return sample_dict

<<<<<<< HEAD
class OpOverrideNaN(OpBase):
    """
    Override missing values (value equals to nan)
    """
    def __call__(self, sample_dict: NDict, key: str, value_to_fill: Any) -> NDict:
        assert key in sample_dict, f"Error: missing {key}, available keys {sample_dict.keypaths()} "
        if isinstance(sample_dict[key], numbers.Number) and math.isnan(sample_dict[key]):
            sample_dict[key] = value_to_fill
        return sample_dict
        
=======
class OpZScoreNorm(OpBase):
    
    def __call__(self, sample_dict: NDict, key: str, mean: float,
                           std: float):
        sample_dict[key] = (sample_dict[key]-mean)/std
        return sample_dict
>>>>>>> 99f22fcb
<|MERGE_RESOLUTION|>--- conflicted
+++ resolved
@@ -431,7 +431,7 @@
 
         return sample_dict
 
-<<<<<<< HEAD
+
 class OpOverrideNaN(OpBase):
     """
     Override missing values (value equals to nan)
@@ -442,11 +442,9 @@
             sample_dict[key] = value_to_fill
         return sample_dict
         
-=======
 class OpZScoreNorm(OpBase):
     
     def __call__(self, sample_dict: NDict, key: str, mean: float,
                            std: float):
         sample_dict[key] = (sample_dict[key]-mean)/std
-        return sample_dict
->>>>>>> 99f22fcb
+        return sample_dict