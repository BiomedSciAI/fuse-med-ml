"""
(C) Copyright 2021 IBM Corp.

Licensed under the Apache License, Version 2.0 (the "License");
you may not use this file except in compliance with the License.
You may obtain a copy of the License at

   http://www.apache.org/licenses/LICENSE-2.0

Unless required by applicable law or agreed to in writing, software
distributed under the License is distributed on an "AS IS" BASIS,
WITHOUT WARRANTIES OR CONDITIONS OF ANY KIND, either express or implied.
See the License for the specific language governing permissions and
limitations under the License.

Created on June 30, 2021

"""

from typing import Hashable, List, Optional, Dict, Union
from fuse.utils.file_io.file_io import read_dataframe
import pandas as pd

from fuse.data import OpBase
from fuse.utils.ndict import NDict


class OpReadDataframe(OpBase):
    """
    Op reading data from pickle file / dataframe object.
    Each row will be added as a value to sample dict.
    """

    def __init__(
        self,
        data: Optional[pd.DataFrame] = None,
        data_filename: Optional[str] = None,
        columns_to_extract: Optional[List[str]] = None,
        rename_columns: Optional[Dict[str, str]] = None,
        key_name: str = "data.sample_id",
        key_column: str = "sample_id",
    ):
        """
        :param data:  input DataFrame
        :param data_filename: path to a pickled DataFrame (possible zipped)
        :param columns_to_extract: list of columns to extract from dataframe. When None (default) all columns are extracted
        :param rename_columns: rename columns from dataframe, when None (default) column names are kept
        :param key_name: name of value in sample_dict which will be used as the key/index
        :param key_column: name of the column which use as key/index
        """
        super().__init__()

        # store input
        self._data_filename = data_filename
        self._columns_to_extract = columns_to_extract
        self._rename_columns = rename_columns
        self._key_name = key_name
        self._key_column = key_column
        df = data

        # verify input
        if data is None and data_filename is None:
            msg = "Error: need to provide either in-memory DataFrame or a path to file."
            raise Exception(msg)
        elif data is not None and data_filename is not None:
            msg = "Error: need to provide either 'data' or 'data_filename' args, bot not both."
            raise Exception(msg)

        # read dataframe
        if self._data_filename is not None:
            df = read_dataframe(self._data_filename)

        # extract only specified columns (in case not specified, extract all)
        if self._columns_to_extract is not None:
            df = df[self._columns_to_extract]

        # rename columns
        if self._rename_columns is not None:
            df.rename(self._rename_columns, axis=1, inplace=True)

        # convert to dictionary: {index -> {column -> value}}
        if self._key_column is not None:
            df = df.set_index(self._key_column)
        self._data = df.to_dict(orient="index")

<<<<<<< HEAD
    def __call__(
        self, sample_dict: NDict, key_out_group: Optional[str] = None, **kwargs
    ) -> Union[None, dict, List[dict]]:
        """
        See base class
        :param key_out_group: TODO
=======
    def __call__(self, sample_dict: NDict, prefix: Optional[str] = None, **kwargs) -> Union[None, dict, List[dict]]:
        """
        See base class

        :param prefix: specify a prefix for the sample dict keys.
                       For example, with prefix 'data.features' and a df with the columns ['height', 'weight', 'sex'],
                       the matching keys will be: 'data.features.height', 'data.features.weight', 'data.features.sex'.
>>>>>>> 1bfa841b
        """
        key = sample_dict[self._key_name]

        # locate the required item
        sample_data = self._data[key].copy()

        # add values tp sample_dict
<<<<<<< HEAD
        if key_out_group is None:
            for name, value in sample_data.items():
                sample_dict[name] = value
        else:
            sample_dict[key_out_group] = sample_data
=======
        for name, value in sample_data.items():
            if prefix is None:
                sample_dict[name] = value
            else:
                sample_dict[f"{prefix}.{name}"] = value
>>>>>>> 1bfa841b

        return sample_dict

    def get_all_keys(self) -> List[Hashable]:
        """
        :return: list of  dataframe index values
        """
        return list(self.data.keys())<|MERGE_RESOLUTION|>--- conflicted
+++ resolved
@@ -83,42 +83,36 @@
             df = df.set_index(self._key_column)
         self._data = df.to_dict(orient="index")
 
-<<<<<<< HEAD
+
     def __call__(
-        self, sample_dict: NDict, key_out_group: Optional[str] = None, **kwargs
+        self, sample_dict: NDict, prefix: Optional[str] = None, key_out_group: Optional[str] = None, **kwargs
     ) -> Union[None, dict, List[dict]]:
         """
         See base class
         :param key_out_group: TODO
-=======
-    def __call__(self, sample_dict: NDict, prefix: Optional[str] = None, **kwargs) -> Union[None, dict, List[dict]]:
-        """
-        See base class
+        :param prefix: specify a prefix for the sample dict keys.
+                For example, with prefix 'data.features' and a df with the columns ['height', 'weight', 'sex'],
+                the matching keys will be: 'data.features.height', 'data.features.weight', 'data.features.sex'.
 
-        :param prefix: specify a prefix for the sample dict keys.
-                       For example, with prefix 'data.features' and a df with the columns ['height', 'weight', 'sex'],
-                       the matching keys will be: 'data.features.height', 'data.features.weight', 'data.features.sex'.
->>>>>>> 1bfa841b
         """
         key = sample_dict[self._key_name]
 
-        # locate the required item
+        # locate the required item  
         sample_data = self._data[key].copy()
 
-        # add values tp sample_dict
-<<<<<<< HEAD
+        if prefix and key_out_group:
+            raise Exception(f"Should not specify prefix ({prefix}) and key_out_group ({key_out_group}).")
+
+        # add values to sample_dict
         if key_out_group is None:
             for name, value in sample_data.items():
-                sample_dict[name] = value
+                if prefix is None:
+                    sample_dict[name] = value
+                else:
+                    sample_dict[f"{prefix}.{name}"] = value
         else:
             sample_dict[key_out_group] = sample_data
-=======
-        for name, value in sample_data.items():
-            if prefix is None:
-                sample_dict[name] = value
-            else:
-                sample_dict[f"{prefix}.{name}"] = value
->>>>>>> 1bfa841b
+
 
         return sample_dict
 
