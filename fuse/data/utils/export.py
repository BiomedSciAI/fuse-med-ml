--- conflicted
+++ resolved
@@ -31,11 +31,6 @@
     """
 
     @staticmethod
-<<<<<<< HEAD
-    def export_to_dataframe(dataset: DatasetBase, keys: Sequence[str], output_filename: Optional[str] = None,
-                            sample_id_key: str = "data.sample_id",
-                            **dataset_get_kwargs) -> pds.DataFrame:
-=======
     def export_to_dataframe(
         dataset: DatasetBase,
         keys: Sequence[str],
@@ -43,7 +38,6 @@
         sample_id_key: str = "data.sample_id",
         **dataset_get_kwargs
     ) -> pds.DataFrame:
->>>>>>> 3b2c4754
         """
         extract from dataset the specified and keys and create a dataframe.
         If output_filename will be specified, the dataframe will also be saved in a file.
@@ -74,8 +68,7 @@
 
         if output_filename is not None:
             save_dataframe(df, output_filename)
-<<<<<<< HEAD
-        
+
         return df
 
 
@@ -120,8 +113,4 @@
             output_file = os.path.join(output_dir, f'{sample_id}.pkl')
             save_pickle_safe(d2, output_file)
             print(i, "wrote", output_file)
-        print("done")
-=======
-
-        return df
->>>>>>> 3b2c4754
+        print("done")