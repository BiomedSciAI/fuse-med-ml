--- conflicted
+++ resolved
@@ -12,11 +12,6 @@
 Created on June 30, 2021
 """
 
-<<<<<<< HEAD
-import pickle
-import logging
-=======
->>>>>>> 3b2c4754
 import os
 from typing import Hashable, Sequence, Optional
 from fuse.data.datasets.dataset_base import DatasetBase
@@ -124,12 +119,6 @@
     return folds
 
 
-<<<<<<< HEAD
-
-def dataset_balanced_division_to_folds(dataset: DatasetBase, output_split_filename: str, keys_to_balance: Sequence[str],
-                                       nfolds: int, workers: int =10, mp_context : str  =None, id:str =get_sample_id_key(),
-                                       reset_split: bool = False, verbose: Optional[bool]=False, **kwargs):
-=======
 def dataset_balanced_division_to_folds(
     dataset: DatasetBase,
     output_split_filename: str,
@@ -141,7 +130,6 @@
     mp_context: str = None,
     **kwargs
 ):
->>>>>>> 3b2c4754
 
     """
     Split dataset to folds.
@@ -154,29 +142,13 @@
     :param nfolds: number of folds
     :param id: id to balance the split by ( not allowed 2 in same fold)
     :param reset_split: delete output_split_filename and recompute the split
-<<<<<<< HEAD
-    :param verbose: Optional. Default=False
-    :param workers: numbers of workers for multiprocessing (eport dataset into dataframe)
-    :param mp_context: multiprocessing context: "fork", "spawn", etc.
-    :param kwargs: more arguments controlling the split. See function balanced_division() for details
-    """
-
-    if verbose:
-        lgr = logging.getLogger('Fuse')
-
-=======
     :param workers : numbers of workers for multiprocessing (eport dataset into dataframe)
     :param mp_context : multiprocessing context: "fork", "spawn", etc.
     :param kwargs: more arguments controlling the split. See function balanced_division() for details
     """
->>>>>>> 3b2c4754
     if os.path.exists(output_split_filename) and not reset_split:
-        if verbose:
-            lgr.info(f"{output_split_filename} exists. Loading")
         return load_pickle(output_split_filename)
     else:
-        if verbose:
-            lgr.info(f"{output_split_filename} does not exists. Generating")
         if id == get_sample_id_key():
             keys = [get_sample_id_key()]
         else:
@@ -190,10 +162,4 @@
         for fold in range(nfolds):
             folds[fold] = list(df_folds[df_folds["fold"] == fold][get_sample_id_key()])
         save_pickle(folds, output_split_filename)
-<<<<<<< HEAD
-        if verbose:
-            lgr.info(f"wrote {output_split_filename}")
-        return folds
-=======
-        return folds
->>>>>>> 3b2c4754
+        return folds