"""
(C) Copyright 2021 IBM Corp.
Licensed under the Apache License, Version 2.0 (the "License");
you may not use this file except in compliance with the License.
You may obtain a copy of the License at
   http://www.apache.org/licenses/LICENSE-2.0
Unless required by applicable law or agreed to in writing, software
distributed under the License is distributed on an "AS IS" BASIS,
WITHOUT WARRANTIES OR CONDITIONS OF ANY KIND, either express or implied.
See the License for the specific language governing permissions and
limitations under the License.
Created on June 30, 2021
"""

import pickle
import os
from typing import Hashable, Sequence
from fuse.data.datasets.dataset_base import DatasetBase
from fuse.utils.file_io.file_io import load_pickle, save_pickle
from sklearn.utils import shuffle
import pandas as pd
import numpy as np
from fuse.data.utils.export import ExportDataset
from fuse.data.utils.sample import get_sample_id, get_sample_id_key



def print_folds_stat(db: pd.DataFrame, nfolds: int, key_columns: np.ndarray):
    """
    Print fold statistics
    :param db:                 dataframe which contains the fold partition
    :param nfolds:             Number of folds to divide the data
    :param key_columns:        keys for which balancing is forced
    """
    result =''
    for f in range(nfolds):
        for key in key_columns:
            result += '----------fold' + str(f) +'\n'
            result += 'key: ' + key +'\n'
            result += db[db['fold'] == f][key].value_counts().to_string()+'\n'
    return result

def balanced_division(df : pd.DataFrame, no_mixture_id : str, keys_to_balance: Sequence[str], nfolds : int, seed : int=1357,
                        excluded_samples: Sequence[Hashable]=tuple(), print_flag : bool =False, debug_mode : bool=False) -> pd.DataFrame: 
    """
    Partition the data into folds while using no_mixture_id for which no mixture between folds should be forced.
    and using keys_to_balance as the keys for which balancing is forced.
    The functions creates ID level labeling which is the cross-section of all possible mixture of key columns for that id
    it creates the folds so each fold will have about same proportions of ID level labeling while each ID will appear only in one fold
    For example - patient with ID 1234 has 2 images , each image has a binary classification (benign / malignant) .
    it can be that both of his images are benign or both are malignant or one is benign and the other is malignant.
<<<<<<< HEAD
    For example 
=======
    
>>>>>>> 025addf8
    :param df:                 dataframe containing all samples including id and keys_to_balance
    :param no_mixture_id:      The key column for which no mixture between folds should be forced
    :param keys_to_balance:        keys for which balancing is forced
    :param nfolds:              number of folds to divide the data
    :param seed:               random seed used for creating folds
    :param excluded_samples:   sampled id which we do not want to include in the folds
    :param print_flag:         boolean flag which indicates if to print fold statistics
    """
    id_level_labels = []
    record_labels = []
    for field in keys_to_balance:
        values = df[field].unique()
        for value in values:
            value2 = str.replace(str(value), '+', '')
            # creates a binary label for each record and label
            record_key = 'is' + value2
            df[record_key] = df[field] == value
            # creates a binary label for each id and label ( is anyone with this id has his label)
            id_level_key = 'sample_id_' + field + '_' + value2
            df[id_level_key] = df.groupby([no_mixture_id])[record_key].transform(sum) > 0
            id_level_labels.append(id_level_key)
            record_labels.append(record_key)

    # drop duplicate id records
    samples_col = [no_mixture_id] + [col for col in id_level_labels]
    df_samples = df[samples_col].drop_duplicates()

    # generates a new label for each id based on sample_id value, using id's which are not in excluded_samples
    excluded_samples_df = df_samples[no_mixture_id].isin(excluded_samples)
    included_samples_df = df_samples[id_level_labels][~excluded_samples_df]
    df_samples['y_class'] = [str(t) for t in included_samples_df.values]
    y_values = list(df_samples['y_class'].unique())

    # initialize folds to empty list of ids
    db_samples = {}
    for f in range(nfolds):
        db_samples['data_fold' + str(f)] = []

    # creates a dictionary with key=fold , and values = ID which is in the fold
    # the partition goes as following : for each id level labels we shuffle the ID's and split equally ( as possible) to nfolds
    for y_value in y_values:
        patients_w_value = list(df_samples[no_mixture_id][df_samples['y_class'] == y_value])
        patients_w_value_shuffled = shuffle(patients_w_value, random_state=seed)
        splitted_array = np.array_split(patients_w_value_shuffled, nfolds)
        for f in range(nfolds):
            db_samples['data_fold' + str(f)] = db_samples['data_fold' + str(f)] + list(splitted_array[f])
            
    # creates a dictionary of dataframes, each dataframes holds all records for the fold
    # each ID appears only in one fold
    db = {}
    for f in range(nfolds):
        fold_df = df[df[no_mixture_id].isin(db_samples['data_fold' + str(f)])].copy()
        fold_df['fold'] = f
        db['data_fold' + str(f)] = fold_df
    folds = pd.concat(db, ignore_index=True)
    if print_flag is True:
        print_folds_stat(folds, nfolds, keys_to_balance)
    # remove labels used for creating the partition to folds
    if not debug_mode :
        folds.drop(id_level_labels+record_labels, axis=1, inplace=True)
    return folds


<<<<<<< HEAD
def dataset_balanced_division_to_folds(dataset: DatasetBase, output_split_filename: str, keys_to_balance: Sequence[str], nfolds: int, workers: int =10, id:str =get_sample_id_key(), reset_split: bool = False, **kwargs):
=======
def dataset_balanced_division_to_folds(dataset: DatasetBase, output_split_filename: str, keys_to_balance: Sequence[str], nfolds: int, reset_split: bool = False, **kwargs):
>>>>>>> 025addf8
    """
    Split dataset to folds.
    Support balancing, exclusion and radom seed (with a small improvement could support no mixture criterion).
    :param dataset: FuseMedML style dataset implementation.
    :param output_split_filename: filename to save/read the split from. If the file exist and reset_split=False - this function will return the split stored in reset_split.
    :param keys_to_balance: balancing any possible combination of values. For example for ["data.gender", "data.cancer"], the algorithm will balance each one of the following groups between the folds.
                            (gender=male, cancer=True), (gender=male, cancer=False), (gender=female, cancer=True), (gender=female, cancer=False)
<<<<<<< HEAD
    :param  nfolds : number of folds
    :param workers : numbers of workers for multiprocessing
    :param  id  : id to balance the split by ( not allowed 2 in same fold)
=======
>>>>>>> 025addf8
    :param reset_split: delete output_split_filename and recompute the split
    :param kwargs: more arguments controlling the split. See function balanced_division() for details
    """ 
    if os.path.exists(output_split_filename) and not reset_split:
        return load_pickle(output_split_filename)
    else:
<<<<<<< HEAD
        if id == get_sample_id_key():
             keys = [get_sample_id_key()]
        else:
            keys = [get_sample_id_key(), id]
        if keys_to_balance is not None:
            keys += keys_to_balance
        df = ExportDataset.export_to_dataframe(dataset, keys, workers = workers, **kwargs)
        df_folds = balanced_division(df, id, keys_to_balance, nfolds, **kwargs)
=======
        keys = [get_sample_id_key()]
        if keys_to_balance is not None:
            keys += keys_to_balance
        df = ExportDataset.export_to_dataframe(dataset, keys)
        df_folds = balanced_division(df, get_sample_id_key(), keys_to_balance, nfolds, **kwargs)
>>>>>>> 025addf8
        print(df_folds.keys())
        folds = {}
        for fold in range(nfolds):
            folds[fold] = list(df_folds[df_folds["fold"] == fold][get_sample_id_key()])
        save_pickle(folds, output_split_filename)
<<<<<<< HEAD
        return folds
=======
        return folds

            
>>>>>>> 025addf8
<|MERGE_RESOLUTION|>--- conflicted
+++ resolved
@@ -49,11 +49,6 @@
     it creates the folds so each fold will have about same proportions of ID level labeling while each ID will appear only in one fold
     For example - patient with ID 1234 has 2 images , each image has a binary classification (benign / malignant) .
     it can be that both of his images are benign or both are malignant or one is benign and the other is malignant.
-<<<<<<< HEAD
-    For example 
-=======
-    
->>>>>>> 025addf8
     :param df:                 dataframe containing all samples including id and keys_to_balance
     :param no_mixture_id:      The key column for which no mixture between folds should be forced
     :param keys_to_balance:        keys for which balancing is forced
@@ -117,11 +112,9 @@
     return folds
 
 
-<<<<<<< HEAD
+
 def dataset_balanced_division_to_folds(dataset: DatasetBase, output_split_filename: str, keys_to_balance: Sequence[str], nfolds: int, workers: int =10, id:str =get_sample_id_key(), reset_split: bool = False, **kwargs):
-=======
-def dataset_balanced_division_to_folds(dataset: DatasetBase, output_split_filename: str, keys_to_balance: Sequence[str], nfolds: int, reset_split: bool = False, **kwargs):
->>>>>>> 025addf8
+
     """
     Split dataset to folds.
     Support balancing, exclusion and radom seed (with a small improvement could support no mixture criterion).
@@ -129,19 +122,16 @@
     :param output_split_filename: filename to save/read the split from. If the file exist and reset_split=False - this function will return the split stored in reset_split.
     :param keys_to_balance: balancing any possible combination of values. For example for ["data.gender", "data.cancer"], the algorithm will balance each one of the following groups between the folds.
                             (gender=male, cancer=True), (gender=male, cancer=False), (gender=female, cancer=True), (gender=female, cancer=False)
-<<<<<<< HEAD
+
     :param  nfolds : number of folds
     :param workers : numbers of workers for multiprocessing
     :param  id  : id to balance the split by ( not allowed 2 in same fold)
-=======
->>>>>>> 025addf8
     :param reset_split: delete output_split_filename and recompute the split
     :param kwargs: more arguments controlling the split. See function balanced_division() for details
     """ 
     if os.path.exists(output_split_filename) and not reset_split:
         return load_pickle(output_split_filename)
     else:
-<<<<<<< HEAD
         if id == get_sample_id_key():
              keys = [get_sample_id_key()]
         else:
@@ -150,22 +140,10 @@
             keys += keys_to_balance
         df = ExportDataset.export_to_dataframe(dataset, keys, workers = workers, **kwargs)
         df_folds = balanced_division(df, id, keys_to_balance, nfolds, **kwargs)
-=======
-        keys = [get_sample_id_key()]
-        if keys_to_balance is not None:
-            keys += keys_to_balance
-        df = ExportDataset.export_to_dataframe(dataset, keys)
-        df_folds = balanced_division(df, get_sample_id_key(), keys_to_balance, nfolds, **kwargs)
->>>>>>> 025addf8
+
         print(df_folds.keys())
         folds = {}
         for fold in range(nfolds):
             folds[fold] = list(df_folds[df_folds["fold"] == fold][get_sample_id_key()])
         save_pickle(folds, output_split_filename)
-<<<<<<< HEAD
         return folds
-=======
-        return folds
-
-            
->>>>>>> 025addf8
