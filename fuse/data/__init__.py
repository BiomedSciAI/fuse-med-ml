# version
from fuse.data.datasets.dataset_default import DatasetBase, DatasetDefault
from fuse.data.ops.op_base import OpBase  # DataTypeForTesting,
from fuse.data.ops.ops_aug_common import OpRandApply, OpSample, OpSampleAndRepeat
from fuse.data.ops.ops_cast import OpToNumpy, OpToTensor
from fuse.data.ops.ops_common import (
    OpApplyPatterns,
    OpFunc,
    OpKeepKeypaths,
<<<<<<< HEAD
=======
    OpLambda,
    OpRepeat,
>>>>>>> ab666131
    OpSet,
)
from fuse.data.ops.ops_read import OpReadDataframe
from fuse.data.pipelines.pipeline_default import PipelineDefault
from fuse.data.utils.collates import CollateDefault
from fuse.data.utils.export import ExportDataset

# import shortcuts
from fuse.data.utils.sample import (
    create_initial_sample,
    get_initial_sample_id,
    get_initial_sample_id_key,
    get_sample_id,
    get_sample_id_key,
    get_specific_sample_from_potentially_morphed,
    set_sample_id,
)
from fuse.utils.ndict import NDict  # Fix circular import
from fuse.version import __version__<|MERGE_RESOLUTION|>--- conflicted
+++ resolved
@@ -7,11 +7,8 @@
     OpApplyPatterns,
     OpFunc,
     OpKeepKeypaths,
-<<<<<<< HEAD
-=======
     OpLambda,
     OpRepeat,
->>>>>>> ab666131
     OpSet,
 )
 from fuse.data.ops.ops_read import OpReadDataframe
