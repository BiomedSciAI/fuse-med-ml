--- conflicted
+++ resolved
@@ -17,13 +17,8 @@
 """
 
 import os
-<<<<<<< HEAD
 from copy import deepcopy
-from typing import Optional
-=======
-from typing import Optional, Dict, Union
-from fuse.utils.misc.misc import get_pretty_dataframe
->>>>>>> ad767c03
+from typing import Dict, Optional, Union
 
 import pandas as pd
 import pytorch_lightning as pl
@@ -39,7 +34,7 @@
         Model Checkpointing Display
         ===================
 
-        Automatically display (print to screen and log to a file) best vs current epoch metircs and losses.
+        Automatically display (print to screen and log to a file) best vs current epoch metrics and losses.
 
         Example:
     Stats for epoch: 9 (best epoch is 7 for source validation.metrics.accuracy!)
