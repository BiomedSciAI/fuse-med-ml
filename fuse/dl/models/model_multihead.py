"""
(C) Copyright 2021 IBM Corp.

Licensed under the Apache License, Version 2.0 (the "License");
you may not use this file except in compliance with the License.
You may obtain a copy of the License at

   http://www.apache.org/licenses/LICENSE-2.0

Unless required by applicable law or agreed to in writing, software
distributed under the License is distributed on an "AS IS" BASIS,
WITHOUT WARRANTIES OR CONDITIONS OF ANY KIND, either express or implied.
See the License for the specific language governing permissions and
limitations under the License.

Created on June 30, 2021

"""

from typing import Sequence, Dict, Tuple, Union

import torch

from fuse.utils.ndict import NDict


class ModelMultiHead(torch.nn.Module):
    """
    Default Fuse model - convolutional neural network with multiple heads
    """

    def __init__(
        self,
        backbone: torch.nn.Module,
        heads: Sequence[torch.nn.Module],
        conv_inputs: Union[Sequence[str], Sequence[Tuple[str, int]]] = None,
        backbone_args: Union[Sequence[str], Sequence[Tuple[str, int]]] = None,
        key_out_features: str = "model.backbone_features",
    ) -> None:
        """
        Default Fuse model - convolutional neural network with multiple heads
        :param conv_inputs:     batch_dict name for convolutional backbone model input and its number of input channels. Unused if None. Kept for backward compatibility
        :param backbone_args:   batch_dict name for generic backbone model input and its number of input channels. Unused if None
        :param backbone:        PyTorch backbone module - a convolutional (in which case conv_inputs must be supplied) or some other (in which case backbone_args must be supplied) neural network
        :param heads:           Sequence of head modules
        :param key_out_features: key to where to store the backbone features inside the batch dict
        """
        super().__init__()
        if (conv_inputs is not None) and (backbone_args is not None):
            raise Exception(
                "Both conv_inputs and backbone_args are set. Only one may be set (conv_inputs soon to be deprecated)"
            )
        if (conv_inputs is None) and (backbone_args is None):
            raise Exception(
                "Neither conv_inputs nor backbone_args are None. One must be set (conv_inputs soon to be deprecated)"
            )
        # we don't use the number of input channels.
        # it's just kept for backward compatibility
        if conv_inputs is not None:
            self.conv_inputs = [
                inp[0] if isinstance(inp, Tuple) else inp for inp in conv_inputs
            ]
        if backbone_args is not None:
            self.backbone_args = [
                inp[0] if isinstance(inp, Tuple) else inp for inp in backbone_args
            ]

        self.backbone = backbone
        self.key_out_features = key_out_features
        self.add_module("backbone", self.backbone)
        self.heads = torch.nn.ModuleList(heads)
        self.add_module("heads", self.heads)

    def forward(self, batch_dict: NDict) -> Dict:
        if self.conv_inputs is not None:
<<<<<<< HEAD
            conv_input = torch.cat([batch_dict[conv_input] for conv_input in self.conv_inputs], 1)
            backbone_features = self.backbone(conv_input)
=======
            conv_input = torch.cat(
                [batch_dict[conv_input] for conv_input in self.conv_inputs], 1
            )
            backbone_features = self.backbone.forward(conv_input)
>>>>>>> 5fa57d42
        else:
            backbone_args = [batch_dict[inp] for inp in self.backbone_args]
            backbone_features = self.backbone(*backbone_args)

        batch_dict[self.key_out_features] = backbone_features

        for head in self.heads:
            batch_dict = head.forward(batch_dict)

        return batch_dict<|MERGE_RESOLUTION|>--- conflicted
+++ resolved
@@ -73,15 +73,10 @@
 
     def forward(self, batch_dict: NDict) -> Dict:
         if self.conv_inputs is not None:
-<<<<<<< HEAD
-            conv_input = torch.cat([batch_dict[conv_input] for conv_input in self.conv_inputs], 1)
-            backbone_features = self.backbone(conv_input)
-=======
             conv_input = torch.cat(
                 [batch_dict[conv_input] for conv_input in self.conv_inputs], 1
             )
-            backbone_features = self.backbone.forward(conv_input)
->>>>>>> 5fa57d42
+            backbone_features = self.backbone(conv_input)
         else:
             backbone_args = [batch_dict[inp] for inp in self.backbone_args]
             backbone_features = self.backbone(*backbone_args)
