"""
(C) Copyright 2021 IBM Corp.

Licensed under the Apache License, Version 2.0 (the "License");
you may not use this file except in compliance with the License.
You may obtain a copy of the License at

   http://www.apache.org/licenses/LICENSE-2.0

Unless required by applicable law or agreed to in writing, software
distributed under the License is distributed on an "AS IS" BASIS,
WITHOUT WARRANTIES OR CONDITIONS OF ANY KIND, either express or implied.
See the License for the specific language governing permissions and
limitations under the License.

Created on June 30, 2021

"""
from typing import Optional
import torch.nn as nn

from torchvision.models import ResNet
from torchvision.models.resnet import Bottleneck, BasicBlock, WeightsEnum
from torch import Tensor


class BackboneResnet(ResNet):
    """
    2D ResNet backbone
    """

    def __init__(
        self,
        *,
        pretrained: bool = False,
        weights: Optional[WeightsEnum] = None,
        in_channels: int = 3,
        name: str = "resnet18"
    ) -> None:
        """
        Create 2D Resnet
        :param pretrained: reload imagenet weights
        :param in_channels: Number of input channels
        :param name: model name. Currently support 'resnet18' and 'resnet50'
        """
        # init parameters per required backbone
        init_parameters = {"resnet18": [BasicBlock, [2, 2, 2, 2]], "resnet50": [Bottleneck, [3, 4, 6, 3]]}[name]
        # init original model
        super().__init__(*init_parameters)

        # load pretrained parameters if required
        if weights is not None and pretrained:
            raise Exception("Use only one method to load pre-trained weights. Two were given!")

        if pretrained:
            print("Warning: not supported by new torchvision version - use weights instead")
            from torch.hub import load_state_dict_from_url
            from torchvision.models.resnet import model_urls

            state_dict = load_state_dict_from_url(model_urls[name])
            self.load_state_dict(state_dict)

<<<<<<< HEAD
        self.fc = nn.Identity()
=======
        if weights is not None:
            self.load_state_dict(weights.get_state_dict(progress=True))
>>>>>>> 57d963f3

        # save input parameters
        self.pretrained = pretrained
        self.in_channels = in_channels

        if self.in_channels != 3:
            # override the first convolution layer to support any number of input channels
            self.conv1 = nn.Conv2d(self.in_channels, 64, kernel_size=7, stride=2, padding=3, bias=False)

    def forward(self, x: Tensor) -> Tensor:  # type: ignore
        """
        Forward pass extract spatial features
        :param x: input tensor. Shape [batch_size, input_channels, y, x]
        :return: spatial features [batch_size, n_features, y', x']
        """
        # x assumed to be [batch_size, in_channels, y, x]
        x = self.conv1(x)
        x = self.bn1(x)
        x = self.relu(x)
        x = self.maxpool(x)
        x = self.layer1(x)
        x = self.layer2(x)
        x = self.layer3(x)
        x = self.layer4(x)
        return x<|MERGE_RESOLUTION|>--- conflicted
+++ resolved
@@ -60,12 +60,10 @@
             state_dict = load_state_dict_from_url(model_urls[name])
             self.load_state_dict(state_dict)
 
-<<<<<<< HEAD
-        self.fc = nn.Identity()
-=======
         if weights is not None:
             self.load_state_dict(weights.get_state_dict(progress=True))
->>>>>>> 57d963f3
+            
+        self.fc = nn.Identity()
 
         # save input parameters
         self.pretrained = pretrained
