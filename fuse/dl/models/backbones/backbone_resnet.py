"""
(C) Copyright 2021 IBM Corp.

Licensed under the Apache License, Version 2.0 (the "License");
you may not use this file except in compliance with the License.
You may obtain a copy of the License at

   http://www.apache.org/licenses/LICENSE-2.0

Unless required by applicable law or agreed to in writing, software
distributed under the License is distributed on an "AS IS" BASIS,
WITHOUT WARRANTIES OR CONDITIONS OF ANY KIND, either express or implied.
See the License for the specific language governing permissions and
limitations under the License.

Created on June 30, 2021

"""
from typing import Optional, Union
import torch.nn as nn

from torchvision.models import ResNet
from torchvision.models.resnet import Bottleneck, BasicBlock, WeightsEnum
from torch import Tensor


class BackboneResnet(ResNet):
    """
    2D ResNet backbone
    """

    def __init__(
        self,
        *,
        pretrained: bool = False,
        weights: Optional[Union[WeightsEnum, dict]] = None,
        in_channels: int = 3,
        name: str = "resnet18",
        pool: Optional[str] = None,
    ) -> None:
        """
        Create 2D Resnet
        :param pretrained: reload imagenet weights
        :param in_channels: Number of input channels
        :param name: model name. Currently support 'resnet18' and 'resnet50'
        :param pool: whether to use global average pooling to reduce the spacial dimensions after the convolutional layers can be either 'avg', 'max' or None - dont use pool

        """
        # init parameters per required backbone
        init_parameters = {
            "resnet18": [BasicBlock, [2, 2, 2, 2]],
            "resnet50": [Bottleneck, [3, 4, 6, 3]],
        }[name]
        # init original model
        super().__init__(*init_parameters)

        # load pretrained parameters if required
        if weights is not None and pretrained:
            raise Exception(
                "Use only one method to load pre-trained weights. Two were given!"
            )

        if pretrained:
            print(
                "Warning: not supported by new torchvision version - use weights instead"
            )
            from torch.hub import load_state_dict_from_url
            from torchvision.models.resnet import model_urls

            state_dict = load_state_dict_from_url(model_urls[name])
            self.load_state_dict(state_dict)

        if weights is not None:
            if isinstance(weights, WeightsEnum):
                self.load_state_dict(weights.get_state_dict(progress=True))
            elif isinstance(weights, dict):
                self.load_state_dict(weights, strict=False)

        del self.fc

        del self.fc

        # save input parameters
        self.pretrained = pretrained
        self.in_channels = in_channels
        if pool == "avg":
            self.pool_layer = nn.AdaptiveAvgPool2d((1, 1))
        elif pool == "max":
            self.pool_layer = nn.AdaptiveMaxPool2d((1, 1))

        self._pool = pool
        if self.in_channels != 3:
            # modify the first convolution layer to support any number of input channels
            if self.in_channels == 1:
                self.conv1.in_channels = 1
<<<<<<< HEAD
                self.conv1.weight = nn.Parameter(self.conv1.weight.sum(dim=1, keepdim=True))
            else:
                self.conv1 = nn.Conv2d(self.in_channels, 64, kernel_size=7, stride=2, padding=3, bias=False)
=======
                self.conv1.weight = nn.Parameter(
                    self.conv1.weight.sum(dim=1, keepdim=True)
                )
            else:
                self.conv1 = nn.Conv2d(
                    self.in_channels, 64, kernel_size=7, stride=2, padding=3, bias=False
                )
>>>>>>> 5fa57d42

    def forward(self, x: Tensor) -> Tensor:  # type: ignore
        """
        Forward pass extract spatial features
        :param x: input tensor. Shape [batch_size, input_channels, y, x]
        :return: spatial features [batch_size, n_features, y', x']
        """
        # x assumed to be [batch_size, in_channels, y, x]
        x = self.conv1(x)
        x = self.bn1(x)
        x = self.relu(x)
        x = self.maxpool(x)
        x = self.layer1(x)
        x = self.layer2(x)
        x = self.layer3(x)
        x = self.layer4(x)
        if hasattr(self, "_pool"):
            if self._pool is not None:
                x = self.pool_layer(x)
                x = x.flatten(1)
        return x<|MERGE_RESOLUTION|>--- conflicted
+++ resolved
@@ -93,11 +93,6 @@
             # modify the first convolution layer to support any number of input channels
             if self.in_channels == 1:
                 self.conv1.in_channels = 1
-<<<<<<< HEAD
-                self.conv1.weight = nn.Parameter(self.conv1.weight.sum(dim=1, keepdim=True))
-            else:
-                self.conv1 = nn.Conv2d(self.in_channels, 64, kernel_size=7, stride=2, padding=3, bias=False)
-=======
                 self.conv1.weight = nn.Parameter(
                     self.conv1.weight.sum(dim=1, keepdim=True)
                 )
@@ -105,7 +100,6 @@
                 self.conv1 = nn.Conv2d(
                     self.in_channels, 64, kernel_size=7, stride=2, padding=3, bias=False
                 )
->>>>>>> 5fa57d42
 
     def forward(self, x: Tensor) -> Tensor:  # type: ignore
         """
