--- conflicted
+++ resolved
@@ -47,15 +47,8 @@
 
         """
         # init parameters per required backbone
-<<<<<<< HEAD
         init_parameters = {"resnet18": [BasicBlock, [2, 2, 2, 2]], "resnet34": [BasicBlock, [3, 4, 6, 3]],
                            "resnet50": [Bottleneck, [3, 4, 6, 3]]}[name]
-=======
-        init_parameters = {
-            "resnet18": [BasicBlock, [2, 2, 2, 2]],
-            "resnet50": [Bottleneck, [3, 4, 6, 3]],
-        }[name]
->>>>>>> 5fa57d42
         # init original model
         super().__init__(*init_parameters)
 
