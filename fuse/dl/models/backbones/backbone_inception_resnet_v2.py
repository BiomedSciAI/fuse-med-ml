--- conflicted
+++ resolved
@@ -17,23 +17,14 @@
 
 """
 
-<<<<<<< HEAD
 import logging
-from typing import Callable, Optional
+from typing import Any, Callable, Dict, Optional, Tuple, Union
 from urllib.error import URLError
-=======
-from typing import Callable, Optional, Any, Dict, Tuple, Union
->>>>>>> ad767c03
 
 import torch
 import torch.nn as nn
-<<<<<<< HEAD
+from torch import Tensor
 from torch.hub import load_state_dict_from_url
-=======
-from torch import Tensor
-from urllib.error import URLError
-import logging
->>>>>>> ad767c03
 
 
 def make_seq(foo: Callable, num: int, *args: Any, **kwargs: Dict[str, Any]) -> nn.Module:
