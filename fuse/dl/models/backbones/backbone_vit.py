--- conflicted
+++ resolved
@@ -2,12 +2,8 @@
 
 import numpy as np
 import torch
-<<<<<<< HEAD
-from torch import nn
+from torch import Tensor, nn
 
-=======
-from torch import nn, Tensor
->>>>>>> ad767c03
 from fuse.dl.models.backbones.backbone_transformer import Transformer
 
 
