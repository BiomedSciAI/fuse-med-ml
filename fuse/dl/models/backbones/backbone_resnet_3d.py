--- conflicted
+++ resolved
@@ -147,13 +147,9 @@
         """
         super().__init__()
         self.inplanes = first_channel_dim
-<<<<<<< HEAD
-        self.stem = BasicStem(3, first_channel_dim, kernel_size=stem_kernel_size, stride=stem_stride)
-=======
         self.stem = BasicStem(
             3, first_channel_dim, kernel_size=stem_kernel_size, stride=stem_stride
         )
->>>>>>> 5fa57d42
 
         self.layer1 = self._make_layer(
             BasicBlock, Conv3DSimple, first_channel_dim, layers[0], stride=first_stride
@@ -198,12 +194,6 @@
 
         if in_channels == 1:
             self.stem[0].in_channels = 1
-<<<<<<< HEAD
-            self.stem[0].weight = nn.Parameter(self.stem[0].weight.sum(dim=1, keepdim=True))
-        elif in_channels != 3:
-            self.stem[0] = nn.Conv3d(
-                in_channels, 64, kernel_size=(3, 7, 7), stride=(1, 2, 2), padding=(1, 3, 3), bias=False
-=======
             self.stem[0].weight = nn.Parameter(
                 self.stem[0].weight.sum(dim=1, keepdim=True)
             )
@@ -213,7 +203,6 @@
                 first_channel_dim,
                 kernel_size=stem_kernel_size,
                 stride=stem_stride,
->>>>>>> 5fa57d42
             )
 
     def _make_layer(
