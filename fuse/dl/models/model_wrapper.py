--- conflicted
+++ resolved
@@ -83,7 +83,6 @@
             for i, output_name in enumerate(self.model_outputs):
                 batch_dict["model." + output_name] = model_output[i]
 
-<<<<<<< HEAD
         return batch_dict['model']
     
     
@@ -102,8 +101,3 @@
         ans_ndict = self.model(batch_dict)
         output =ans_ndict['output']['head_0']
         return output
-
-       
-=======
-        return batch_dict["model"]
->>>>>>> f36613b3
