"""
(C) Copyright 2021 IBM Corp.

Licensed under the Apache License, Version 2.0 (the "License");
you may not use this file except in compliance with the License.
You may obtain a copy of the License at

   http://www.apache.org/licenses/LICENSE-2.0

Unless required by applicable law or agreed to in writing, software
distributed under the License is distributed on an "AS IS" BASIS,
WITHOUT WARRANTIES OR CONDITIONS OF ANY KIND, either express or implied.
See the License for the specific language governing permissions and
limitations under the License.

Created on June 30, 2021

"""

from typing import Sequence, Dict, Tuple

import torch

from fuse.dl.models import ModelMultiHead
from fuse.utils.ndict import NDict


class ModelSiamese(ModelMultiHead):
    """
    Fuse Siamese model - 2 branches of the same convolutional neural network with multiple heads
    """

    def __init__(self,
<<<<<<< HEAD
                 backbone: torch.nn.Module,
                 conv_inputs_0: Tuple[Tuple[str, int], ...] = None, 
                 conv_inputs_1: Tuple[Tuple[str, int], ...] = None,
                 #backbone: torch.nn.Module ,
=======
                 conv_inputs_0: Tuple[Tuple[str, int], ...], 
                 conv_inputs_1: Tuple[Tuple[str, int], ...],
                 backbone: torch.nn.Module,
>>>>>>> 9b26702a
                 heads: Sequence[torch.nn.Module] = None,
                 ) -> None:
        """
        Fuse Siamese model -  two branches with same convolutional neural network with multiple heads
        :param conv_inputs_0:     batch_dict name for model input and its number of input channels
            for example: conv_inputs_0=(('data.input.input_0.tensor', 1),)
        :param conv_inputs_1:    batch_dict name for model input and its number of input channels
            for example: conv_inputs_1=(('data.input.input_1.tensor', 1),)
        :param backbone:        PyTorch backbone module - a convolutional neural network
        :param heads:           Sequence of head modules
            for example: (HeadGlobalPoolingClassifier(),)
            """
        assert heads is not None, "You must provide 'heads'"
        super().__init__((), backbone, heads)
        assert conv_inputs_0 is not None, "you must provide 'conv_inputs_0'"
        self.conv_inputs_0 = conv_inputs_0
        assert conv_inputs_1 is not None, "you must provide 'conv_inputs_1'"
        self.conv_inputs_1 = conv_inputs_1
        

    def forward(self,
                batch_dict: NDict) -> Dict:
        backbone_input_0 = [batch_dict[conv_input[0]] for conv_input in self.conv_inputs_0]  #[batch,channels(1),h,w]
        backbone_input_1 = [batch_dict[conv_input[0]] for conv_input in self.conv_inputs_1]  #[batch,channels(1),h,w]

        backbone_features_0 = self.backbone.forward(torch.stack(backbone_input_0, dim=1))  #batch, features, h', w'
        backbone_features_1 = self.backbone.forward(torch.stack(backbone_input_1, dim=1))  #batch, features, h', w'

        backbone_features = torch.cat([backbone_features_0, backbone_features_1], dim=1)

        batch_dict['model.backbone_features'] = backbone_features
        batch_dict['model.backbone_features_0'] = backbone_features_0
        batch_dict['model.backbone_features_1'] = backbone_features_1

        for head in self.heads:
            batch_dict = head.forward(batch_dict)

        return batch_dict['model']<|MERGE_RESOLUTION|>--- conflicted
+++ resolved
@@ -31,16 +31,9 @@
     """
 
     def __init__(self,
-<<<<<<< HEAD
-                 backbone: torch.nn.Module,
-                 conv_inputs_0: Tuple[Tuple[str, int], ...] = None, 
-                 conv_inputs_1: Tuple[Tuple[str, int], ...] = None,
-                 #backbone: torch.nn.Module ,
-=======
                  conv_inputs_0: Tuple[Tuple[str, int], ...], 
                  conv_inputs_1: Tuple[Tuple[str, int], ...],
                  backbone: torch.nn.Module,
->>>>>>> 9b26702a
                  heads: Sequence[torch.nn.Module] = None,
                  ) -> None:
         """
