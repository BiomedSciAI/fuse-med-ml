--- conflicted
+++ resolved
@@ -17,22 +17,15 @@
 
 """
 
-from typing import Callable, Optional
+from typing import Any, Callable, Dict, List, Optional
 
 import numpy as np
 import torch
 import torch.nn as nn
-<<<<<<< HEAD
+from torch import Tensor
 
 from fuse.dl.losses.loss_base import LossBase
 from fuse.utils.ndict import NDict
-=======
-from torch import Tensor
-import numpy as np
-from fuse.dl.losses.loss_base import LossBase
-from fuse.utils.ndict import NDict
-from typing import Callable, Optional, Dict, Any, List
->>>>>>> ad767c03
 
 
 def make_one_hot(input: Tensor, num_classes: int) -> Tensor:
