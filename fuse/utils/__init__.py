<<<<<<< HEAD
=======

# version
from fuse.version import __version__

>>>>>>> d96545fa
from fuse.utils.ndict import NDict
from fuse.utils.data.collate import CollateToBatchList, uncollate

from fuse.utils.rand.param_sampler import Uniform, RandInt, RandBool, Choice, draw_samples_recursively
from fuse.utils.rand.seed import Seed

set_seed = Seed.set_seed
from fuse.utils.file_io.file_io import read_dataframe, save_dataframe
from fuse.utils.data.collate import CollateToBatchList, uncollate<|MERGE_RESOLUTION|>--- conflicted
+++ resolved
@@ -1,10 +1,7 @@
-<<<<<<< HEAD
-=======
 
 # version
 from fuse.version import __version__
 
->>>>>>> d96545fa
 from fuse.utils.ndict import NDict
 from fuse.utils.data.collate import CollateToBatchList, uncollate
 
