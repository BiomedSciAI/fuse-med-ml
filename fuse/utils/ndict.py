"""
(C) Copyright 2021 IBM Corp.

Licensed under the Apache License, Version 2.0 (the "License");
you may not use this file except in compliance with the License.
You may obtain a copy of the License at

   http://www.apache.org/licenses/LICENSE-2.0

Unless required by applicable law or agreed to in writing, software
distributed under the License is distributed on an "AS IS" BASIS,
WITHOUT WARRANTIES OR CONDITIONS OF ANY KIND, either express or implied.
See the License for the specific language governing permissions and
limitations under the License.

Created on June 30, 2021

"""
from __future__ import annotations
from _collections_abc import dict_items, dict_keys
import difflib

import copy
import types
import numpy
import torch
from typing import Any, Callable, Iterator, Optional, Sequence, Union, List, MutableMapping


class NDict(dict):
    """
    (Lazy) N(ested)Dict - wraps a python dict, and allows to access "nested" elements via '.' separated key desc

    NOTE: assumes that all keys (including nested) are:
        1. strings
        2. do not contain '.' within a single key, as '.' is used as a special symbol for accessing deeper level nested dict.

    For example:

        nx = NDict(x)
        nx['a.b'] = 14
        assert nx['a.b'] == 14

        if the result is a non-leaf, you will get a NDict instance, for example
        nx = NDict()
        nx["a.d.zz] = 42
        assert nx['a']['d.zz'] == 42

    """

    def __init__(
        self, dict_like: Union[dict, tuple, types.GeneratorType, NDict, None] = None, already_flat: bool = False
    ):
        """
        :param dict_like: the data with which to populate the nested dictionary, in case of NDict it acts as view constructor,
            otherwise we just set all the keys and values using the setitem function
        :param already_flat: optimization option. set to True only if you are sure that the input "dict_like" is a dict without nested dictionaries.
        """

        if dict_like is None:
            self._stored = dict()

        elif isinstance(dict_like, NDict):
            self._stored = dict_like._stored

        elif isinstance(dict_like, dict) and already_flat:
            self._stored = dict_like

        elif dict_like is not None:
            self._stored = dict()
            if not isinstance(dict_like, MutableMapping):
                dict_like = dict(dict_like)
            for k, d in dict_like.items():
                self[k] = d

        else:
            raise Exception(f"Not supported dict_like type: {type(dict_like)}")

    def to_dict(self) -> dict:
        """
        converts to standard python dict
        """
        return self._stored

    def clone(self, deepcopy: bool = True) -> NDict:
        """
        does a deep or a shallow copy, shallow copy means only top level keys are copied and the values are only referenced.
        in deep copy, all values are copied recursively

        :param deepcopy: if true, does deep copy, otherwise does a shallow copy
        """
        if not deepcopy:
            return NDict(copy.copy(self._stored), already_flat=True)
        else:
            return NDict(copy.deepcopy(self._stored), already_flat=True)

    def flatten(self) -> NDict:
        """
        Legacy from previous implementation of NDict where we store the data with nested dictionaries.
        currently we store the data with one flat dictionary
        """
        return self

    def keypaths(self) -> List[str]:
        """
        :return: a list of keypaths (i.e. "a.b.c.d") to all values in the nested dict
        """
        return list(self._stored.keys())

    def keys(self) -> dict_keys:
        """
        returns keypaths (threat as a "flat" dictionary)
        """
        return self._stored.keys()

    def top_level_keys(self) -> List[str]:
        """
        return top-level keys.

        Example:
            >>> ndict = NDict()
            >>> ndict["a1.b.c"] = 42
            >>> ndict["a2.b.h"] = 23
            >>> ndict.top_level_keys()
            ['a1', 'a2']
        """
        top_level_keys = {key.split(".")[0] for key in self.keys()}
        return list(top_level_keys)

    def values(self) -> dict_items:
        return self._stored.values()

    def items(self) -> dict_items:
        return self._stored.items()

    def merge(self, other: NDict) -> None:
        """
        inplace merge between self and other.
        """
        for k, v in other.items():
            self[k] = v
        return

    def __getitem__(self, key: str) -> Any:
        """
        "traverses" the nested dict by the path extracted from splitting the key on '.'.
        if key not found, shows the possible closest options.
        if a prefix is given (the key exists but it is not a leaf), returns the corresponding sub dictionary

        :param key: dot delimited keypath into the nested dict
        """

        try:
            # the key is a full key for a value
            return self._stored[key]

        except KeyError:
            # the key is a prefix for other value(s)
            sub_dict = self.get_sub_dict(key)

            if sub_dict is not None:
                return sub_dict
            else:
                raise NestedKeyError(key, self)

    def get_sub_dict(self, key: str) -> Union[NDict, None]:
        """
        returns a copy of the "sub-dict" give a sub-key.
        if a sub-dict wasn't found, returns None

        Example:
            >>> ndict = NDict()
            >>> ndict["a.b.c"] = "x"
            >>> ndict["a.b.d"] = "y"
            >>> ndict["a.b.e"] = "z"
            >>> ndict.get_sub_dict("a.b")
            {'c': 'x', 'd': 'y', 'e': 'z'}
        """
        res = NDict()
        prefix_key = key + "."
        suffix_key = None
        for kk in self.keys():
            if kk.startswith(prefix_key):
                suffix_key = kk[len(prefix_key) :]
                res[suffix_key] = self[kk]

        if suffix_key is None:
            return None

        return res

    def __setitem__(self, key: str, value: Any) -> None:
        """
        sets item in the dictionary.
        if the item is a dict like object, it will parse the values using the delimiter "."

        Example:
            ndict = NDict()
            ndict["a"] = {"b" : {"c" : 42}}

            assert ndict["a.b.c"] == 42

        :param key: the keypath
        :param value: value to set
        """
        # if value is dictionary add to self key by key to avoid from keys with delimiter "."
        if isinstance(value, MutableMapping):
            for sub_key in value:
                self[f"{key}.{sub_key}"] = value[sub_key]
            return
        self._stored[key] = value

    def __delitem__(self, key: str) -> None:
        """
        deletes self[key] item(s).
        if key is a prefix to a sub-dict, deletes the entire sub-dict.
        if key is a key for a value AND a sub-dict, deletes BOTH
        """
        deleted = False

        # delete specific (key, value)
        if key in self._stored:
            del self._stored[key]
            deleted = True

        # delete entire branch
        for kk in list(self.keys()):
            if kk.startswith(f"{key}."):
                del self[kk]
                deleted = True

        if not deleted:
            raise NestedKeyError(key, self)

    def get_closest_keys(self, key: str, n: int = 1) -> List[str]:
        """
        For a given keypath, returns the closest key(s) in the current nested dict.
        if key exists in the dictionary
        :param key: string as a key
        :param n: the amount closest key(s) to return
        """
        if key in self._stored:
            return [key]

        total_sub_keys = []

        for kk in self.keys():
            splitted_key = kk.split(".")
            for i in range(len(splitted_key)):
                total_sub_keys.append(".".join(splitted_key[: i + 1]))

        closest_keys = difflib.get_close_matches(key, total_sub_keys, n=n, cutoff=0)
        return closest_keys

    def pop(self, key: str) -> Any:
        """
        returns the value self[key] and removes the key from the dict.

        :param key: the key to return and remove
        """
        res = self[key]
        del self[key]
        return res

    def indices(self, indices: numpy.ndarray) -> dict:
        """
        Extract the specified indices from each element in the dictionary (if possible)

        :param nested_dict: input dict
        :param indices: indices to extract. Either list of indices or boolean numpy array
        :return: NDict with only the required indices
        """
        new_dict = {}
        all_keys = self.keys()
        for key in all_keys:
            try:
                value = self[key]
                if isinstance(value, (numpy.ndarray, torch.Tensor)):
                    new_value = value[indices]
                elif isinstance(value, Sequence):
                    new_value = [item for i, item in enumerate(value) if indices[i]]
                else:
                    new_value = value
                new_dict[key] = new_value
            except:
                print(f"failed to process key {key}")
                raise
        return new_dict

    def apply_on_all(self, apply_func: Callable, *args: Any) -> None:
        """
        Inplace apply specified function on all the dictionary's values

        :param apply_func: function to apply
        :param args: custom arguments for the 'apply_func' function
        """
        all_keys = self.keys()
        for key in all_keys:
            new_value = apply_func(self[key], *args)
            self[key] = new_value

    def __reduce__(self) -> Union[str, tuple]:
        return super().__reduce__()

    def __iter__(self) -> Iterator:
        return iter(self._stored)

    def __len__(self) -> int:
        return len(self._stored)

    def __str__(self) -> str:
        return str(self._stored)

    def __repr__(self) -> str:
        return repr(self._stored)

    def __contains__(self, key: str) -> bool:

        if key in self._stored:
            return True

        key_dot = key + "."
        # iterate over all keys and looking for a match
        for kk in self.keys():
            if kk.startswith(key_dot):
                return True

        # a match wasn't found
        return False

    def get(self, key: str, default_value: Any = None) -> Any:
        if key not in self:
            return default_value
        return self[key]

    def get_multi(self, keys: Optional[List[str]] = None) -> NDict:
        """
        returns a subset of the dict with the specified keys

        :param keys: keys to keep in the returned ndict
        """
        if keys is None:
            keys = self.keys()  # take all keys

        ans = NDict()
        for k in keys:
            curr = self[k]
            ans[k] = curr

        return ans

    def unflatten(self) -> dict:
        """
        returns a nested dictionaries

        Example:

        >>> ndict = NDict({"a.b.c":42, "a.b.d": 23})
        >>> ndict.unflatten()
        {'a': {'b': {'d': 23, 'c': 42}}}
        """

        return NDict._unflatten_static(data_dict=self)

    @staticmethod
    def _unflatten_static(data_dict: NDict) -> dict:

        res = dict()
        for top_key in data_dict.top_level_keys():
            value = data_dict[top_key]
            if isinstance(value, NDict):
                res[top_key] = NDict._unflatten_static(value)
            else:
                res[top_key] = value

        return res

    def print_tree(self, print_values: bool = False) -> None:
        """
        print the inner structure of the nested dict with a tree-like structure.

        :param print_values: set to True in order to also print ndict's stored values


        Example:

            >>> ndict = NDict()
            >>> ndict["data.input.drug"] = "this_is_a_drug_seq"
            >>> ndict["data.input.target"] = "this_is_a_target_seq"
            >>>
            >>> ndict.print_tree()
            --- data
            ------ input
            --------- drug
            --------- target
            >>>
            >>> ndict.print_tree(print_values=True)
            --- data
            ------ input
            --------- drug -> this_is_a_drug_seq
            --------- target -> this_is_a_target_seq

        """
        unflatten_dict = self.unflatten()
        self._print_tree_static(unflatten_dict, print_values=print_values)

    @staticmethod
    def _print_tree_static(data_dict: dict, level: int = 0, print_values: bool = False) -> None:
        """
        static-method to print the inner structure of a dict in a tree-like structure.

        :param level: current recursive level inside the ndict
        :param print_values: set to True in order to also print ndict's stored values
        """
        keys = data_dict.keys()
        level += 1
        for key in keys:
            if type(data_dict[key]) == dict:
                print("---" * level, key)
<<<<<<< HEAD
                NDict._print_tree_static(data_dict[key], level)
        else:
            if hasattr(data_dict, 'shape'):
                print(data_dict.shape)
=======
                NDict._print_tree_static(data_dict[key], level, print_values=print_values)
            else:
                if print_values:
                    print("---" * level, key, "->", data_dict[key])
                else:
                    print("---" * level, key)
>>>>>>> 0ce451f3

    def describe(self) -> None:
        for k in self.keys():
            print(f"{k}")
            val = self[k]
            print(f"\ttype={type(val)}")
            if hasattr(val, "shape"):
                print(f"\tshape={val.shape}")


class NestedKeyError(KeyError):
    def __init__(self, key: str, d: NDict) -> None:
        closest_keys = d.get_closest_keys(key, n=3)
        if len(closest_keys) == 0:
            error_str = f"Error: key {key} does not exist\n. All keys: {d.keys()}"
        else:
            error_str = f"Error: key {key} does not exist\n. Top {len(closest_keys)} Closest key are: {closest_keys}. All keys: {d.keys()}"
        print(error_str)
        super().__init__(error_str)<|MERGE_RESOLUTION|>--- conflicted
+++ resolved
@@ -417,19 +417,16 @@
         for key in keys:
             if type(data_dict[key]) == dict:
                 print("---" * level, key)
-<<<<<<< HEAD
-                NDict._print_tree_static(data_dict[key], level)
-        else:
-            if hasattr(data_dict, 'shape'):
-                print(data_dict.shape)
-=======
                 NDict._print_tree_static(data_dict[key], level, print_values=print_values)
             else:
                 if print_values:
                     print("---" * level, key, "->", data_dict[key])
                 else:
                     print("---" * level, key)
->>>>>>> 0ce451f3
+                NDict._print_tree_static(data_dict[key], level)
+        else:
+            if hasattr(data_dict, 'shape'):
+                print(data_dict.shape)
 
     def describe(self) -> None:
         for k in self.keys():
