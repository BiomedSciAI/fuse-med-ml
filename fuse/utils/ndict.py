"""
(C) Copyright 2021 IBM Corp.

Licensed under the Apache License, Version 2.0 (the "License");
you may not use this file except in compliance with the License.
You may obtain a copy of the License at

   http://www.apache.org/licenses/LICENSE-2.0

Unless required by applicable law or agreed to in writing, software
distributed under the License is distributed on an "AS IS" BASIS,
WITHOUT WARRANTIES OR CONDITIONS OF ANY KIND, either express or implied.
See the License for the specific language governing permissions and
limitations under the License.

Created on June 30, 2021

"""
from __future__ import annotations
from _collections_abc import dict_items

import copy
import types
import numpy
import torch
from typing import Any, Callable, Iterator, Optional, Sequence, Union, List


class NDict(dict):
    """N(ested)Dict - wraps a python dict, and allows to access nested elements via '.' separated key desc

    NOTE: assumes that all keys (including nested) are:
        1. strings
        2. do not contain '.' within a single key, as '.' is used as a special symbol for accessing deeper level nested dict.

    For example:

    x = dict(
        a = dict(
            b = 10,
            c = 12,
            d = dict(
                zz = 'abc',
            )
        ),
        c = 100,
    )

    nx = NDict(x)
    nx['a.b'] = 14
    assert nx['a.b'] == 14

    if the result is a non-leaf, you will get a NDict instance, for example
    assert nx['a']['d.zz'] == 'abc'

    In addition to standard python dict methods, implements:
    * flatten
    * to_dict
    * combine

    """

    def __init__(self, dict_like: Union[dict, tuple, types.GeneratorType, NDict, None] = None):
        """
        :param d: the data with which to populate the nested dictionary, in case of NDict it acts as view constructor,
            otherwise we just set all the keys and values using the setitem function
        """

        self._stored = dict()

        if dict_like is None:
            self._stored = {}
        elif isinstance(dict_like, NDict):
            self._stored = dict_like._stored
        else:
            if not isinstance(dict_like, dict):
                dict_like = dict(dict_like)
            for k, d in dict_like.items():
                self[k] = d

    def items(self) -> dict_items:
        return self._stored.items()

    # NDict custom methods
    def to_dict(self) -> dict:
        """
        converts to standard python dict
        :param copy: set to None (default) to get access to the internal stored dict
        """
        return self._stored

    def clone(self, deepcopy: bool = True) -> NDict:
        """
        does a deep or a shallow copy, shallow copy means only top level keys are copied and the values are only referenced
        in deep copy, all values are copied recursively
        :param deepcopy: if true, does deep copy, otherwise does shalow copy
        """
        if not deepcopy:
            return NDict(copy.copy(self._stored))
        else:
            return NDict(copy.deepcopy(self._stored))

    def flatten(self) -> dict:
        """
        flattens the dictionary
        :returns dict

        For example:

        nx = NDict({'a': {'b': 14, 'c': 12}, 'c': 100, 'z': {'foo': {'boo': 111}}})
        print(nx.flatten())
        {'a.b': 14, 'a.c': 12, 'c': 100, 'z.foo.boo': 111}

        #you can use it to get a list of the flat keys:
        print(nx.flatten().keys())
        """

        all_keys = {}
        for key in self._stored:
            if isinstance(self._stored[key], dict):
                all_sub_keys = NDict(self[key]).flatten()
                keys_to_add = {f"{key}.{sub_key}": all_sub_keys[sub_key] for sub_key in all_sub_keys}
                all_keys.update(keys_to_add)
            else:
                all_keys[key] = self._stored[key]

        return all_keys

    def keypaths(self) -> List[str]:
        """
        returns a list of keypaths (i.e. "a.b.c.d") to all values in the nested dict
        """
        return list(self.flatten().keys())

    def merge(self, other: dict) -> NDict:
        """
        inplace merge between self and other.
        """
        other_flat = NDict(other).flatten()
        for k, v in other_flat.items():
            self[k] = v

        return

    def __getitem__(self, key: str) -> Any:
        """
        traverses the nested dict by the path extracted from spliting the key on '.', if key not found,
        optionally shows the possible closest options
        :param key: dot delimited keypath into the nested dict
        """
        nested_key = key.split(".")
        if not nested_key[0] in self._stored:
            raise NestedKeyError(key, self)

        value = self._stored
        for sub_key in nested_key:
            if isinstance(value, dict) and sub_key in value:
                value = value.get(sub_key)
            else:
                raise NestedKeyError(key, self)

        return value

    def __setitem__(self, key: str, value: Any) -> None:
        """
        go over the the dictionary according to the path, create the nodes that does not exist
        :param key: the keypath
        :param value: value to set
        """
<<<<<<< HEAD
        nested_key = key.split(".")
=======
        # if value is dictionary add to self key by key to avoid from keys with delimeter "."
        if isinstance(value, dict):
            for sub_key in value:
                self[f"{key}.{sub_key}"] = value[sub_key]
            return

        nested_key = key.split('.')
>>>>>>> 9b26702a
        element = self._stored
        for key in nested_key[:-1]:
            if key not in element:
                element[key] = {}
            element = element[key]

        # set the value
        element[nested_key[-1]] = value

    def __delitem__(self, key: str) -> None:
        nested_key = key.split(".")
        steps = len(nested_key)
        value = self._stored
        for step_idx, sep_key in enumerate(nested_key):
            if step_idx < steps - 1:
                value = value[sep_key]
            else:  # last step
                del value[sep_key]

    def get_closest_key(self, key: str) -> str:
        """
        For a given keypath, returns the longest valid keypath in the current nested dict
        :param key: a full keypath with dot delimiter
        """
        partial_key = []
        partial_ndict = self._stored
        parts = key.split(".")
        for k in parts:
            if isinstance(partial_ndict, dict) and k in partial_ndict:
                partial_key.append(k)
                partial_ndict = partial_ndict[k]
            else:
                break
        return ".".join(partial_key)

    def pop(self, key: str) -> Any:
        """
        return the value nested_dict[key] and remove the key from the dict.
        :param nested_dict: the dictionary
        :param key: the key to return and remove
        """
        res = self[key]
        del self[key]
        return res

    def indices(self, indices: Union[torch.Tensor, numpy.ndarray]) -> dict:
        """
        Extract the specified indices from each element in the dictionary (if possible)
        :param nested_dict: input dict
        :param indices: indices to extract. Either list of indices or boolean numpy array
        :return: NDict with only the required indices
        """
        new_dict = {}
        all_keys = self.keypaths()
        for key in all_keys:
            try:
                value = self[key]
                if isinstance(value, numpy.ndarray) or isinstance(value, torch.Tensor):
                    new_value = value[indices]
                elif isinstance(value, Sequence):
                    new_value = [item for i, item in enumerate(value) if indices[i]]
                else:
                    new_value = value
                new_dict[key] = new_value
            except:
                print(f"failed to process key {key}")
                raise
        return new_dict

    def apply_on_all(self, apply_func: Callable, *args: Any) -> None:
        all_keys = self.keypaths()
        for key in all_keys:
            new_value = apply_func(self[key], *args)
            self[key] = new_value

    def __reduce__(self) -> Union[str, tuple]:
        return super().__reduce__()

    def __iter__(self) -> Iterator:
        return iter(self._stored)

    def __len__(self) -> int:
        return len(self._stored)

    def __str__(self) -> str:
        return str(self._stored)

    def __repr__(self) -> str:
        return repr(self._stored)

    def __contains__(self, o: str) -> bool:
        return o == self.get_closest_key(o)

    def get(self, key: str, default_value: Any = None) -> Any:
        if key not in self:
            return default_value
        return self[key]

    def get_multi(self, keys: Optional[List[str]] = None) -> NDict:
        if keys is None:
            keys = self.keypaths()  # take all keys

        ans = NDict()

        for k in keys:
            curr = self[k]
            ans[k] = curr

        return ans


class NestedKeyError(KeyError):
    def __init__(self, key: str, d: NDict) -> None:
        partial_key = d.get_closest_key(key)
        if partial_key == "":
            partial_ndict = d
        else:
            partial_ndict = d[partial_key]

        if isinstance(partial_ndict, NDict):
            options = str([f"{partial_key}.{k}" for k in partial_ndict.keypaths()])
            error_str = (
                f"key {key} does not exist\n. Possible keys on the same branch are: {options}. All keys {d.keypaths()}"
            )
            super().__init__(error_str)
        else:
            error_str = f"key {key} does not exist\n. Closest key is: {partial_key}. All keys: {d.keypaths()}"
            super().__init__(error_str)<|MERGE_RESOLUTION|>--- conflicted
+++ resolved
@@ -167,9 +167,6 @@
         :param key: the keypath
         :param value: value to set
         """
-<<<<<<< HEAD
-        nested_key = key.split(".")
-=======
         # if value is dictionary add to self key by key to avoid from keys with delimeter "."
         if isinstance(value, dict):
             for sub_key in value:
@@ -177,7 +174,6 @@
             return
 
         nested_key = key.split('.')
->>>>>>> 9b26702a
         element = self._stored
         for key in nested_key[:-1]:
             if key not in element:
