--- conflicted
+++ resolved
@@ -17,17 +17,7 @@
 
 """
 
-<<<<<<< HEAD
-import random
 import unittest
-
-from fuse.utils import Seed
-=======
-import unittest
-
-# import random
-# from fuse.utils import Seed
->>>>>>> ad767c03
 
 
 class TestSeed(unittest.TestCase):
