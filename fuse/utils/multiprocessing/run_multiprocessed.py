--- conflicted
+++ resolved
@@ -28,10 +28,7 @@
     as_iterator: bool = False,
     mp_context: Optional[str] = None,
     desc: Optional[str] = None,
-<<<<<<< HEAD
-=======
     maxtasksperchild: Optional[int] = None,
->>>>>>> 0ce451f3
 ) -> List[Any]:
     """
     Args:
@@ -70,10 +67,7 @@
         keep_results_order=keep_results_order,
         mp_context=mp_context,
         desc=desc,
-<<<<<<< HEAD
-=======
         maxtasksperchild=maxtasksperchild,
->>>>>>> 0ce451f3
     )
 
     if as_iterator:
@@ -92,10 +86,7 @@
     keep_results_order: bool = True,
     mp_context: Optional[str] = None,
     desc: Optional[str] = None,
-<<<<<<< HEAD
-=======
     maxtasksperchild: Optional[int] = None,
->>>>>>> 0ce451f3
 ) -> List[Any]:
     """
     an iterator version of run_multiprocessed - useful when the accumulated answer is too large to fit in memory
@@ -145,11 +136,7 @@
     if verbose < 1:
         tqdm_func = _passthrough_tqdm_dummy
     else:
-<<<<<<< HEAD
-        tqdm_func = functools.partial(tqdm, desc=desc)
-=======
         tqdm_func = functools.partial(tqdm, desc=desc, total=args_num)
->>>>>>> 0ce451f3
 
     if copy_to_global_storage is None:
         copy_to_global_storage = {}
