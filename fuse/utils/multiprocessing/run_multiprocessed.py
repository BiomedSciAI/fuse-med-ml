import functools
from typing import Any, List, Optional
from fuse.utils.utils_debug import FuseDebug
import torch
from tqdm import tqdm
import multiprocessing as mp
from termcolor import cprint
import os
import traceback

"""
global dictionary that stores arguments to a new created process
Direct access is not allowed - use get_from_global_storage to access it from a worker function.
call the following "private" functions only if you know what you're doing: _store_in_global_storage, _remove_from_global_storage
Typically, you'd only need to call get_from_global_storage from your worker_func, and call run_multiprocessed and provide copy_global_storage to it,
    with a dict of values that you want accesible from the worker_func.
"""
_multiprocess_global_storage = {}


def run_multiprocessed(
    worker_func,
    args_list,
    workers=0,
    verbose=0,
    copy_to_global_storage: Optional[dict] = None,
    keep_results_order: bool = True,
    as_iterator=False,
    mp_context: Optional[str] = None,
    desc: Optional[str] = None,
    maxtasksperchild: Optional[int] = None,
) -> List[Any]:
    """
    Args:
        worker_func: a worker function, must accept only a single positional argument and no optional args.
            For example:
            def some_worker(args):
                speed, height, banana = args
                ...
                return ans
        args_list: a list in which each element is the input to func
        workers: number of processes to use. Use 0 for no spawning of processes (helpful when debugging)
        copy_to_global_storage: Optional - to optimize the running time - the provided dict will be stored in a way that is accessible to worker_func.
         calling get_from_global_storage(...) will allow access to it from within any worker_func
        This allows to create a significant speedup in certain cases, and the main idea is that it allows to drastically reduce the amount of data
         that gets (automatically) pickled by python's multiprocessing library.
        Instead of copying it for each worker_func invocation, it will be copied once, upon worker process initialization.
        keep_results_order: determined if imap or imap_unordered is used. if strict_answers_order is set to False, then results will be ordered by their readiness.
         if strict_answers_order is set to True, the answers will be provided at the same order as defined in the args_list
        as_iterator: if True, a lightweight iterator is returned. This is useful in the cases that the entire returned answer doesn't fit in memory.
         or in the case that you want to parallelize some calculation with the generation.
         if False, the answers will be accumulated to a list and returned.
        :param mp_context: "fork", "spawn", "thread" or None for multiprocessing default
        :param maxtasksperchild: the maximum number of tasks that a worker process/thread is allowed to do before it is destroyed (and a new one is created instead of it)

    Returns:
        if as_iterator is set to True, returns an iterator.
        Otherwise, returns a list of results from calling func
    """

    iter = _run_multiprocessed_as_iterator_impl(
        worker_func=worker_func,
        args_list=args_list,
        workers=workers,
        verbose=verbose,
        copy_to_global_storage=copy_to_global_storage,
        keep_results_order=keep_results_order,
        mp_context=mp_context,
        desc=desc,
        maxtasksperchild=maxtasksperchild,
    )

    if as_iterator:
        return iter

    ans = [x for x in iter]
    return ans


def _run_multiprocessed_as_iterator_impl(
    worker_func,
    args_list,
    workers=0,
    verbose=0,
    copy_to_global_storage: Optional[dict] = None,
    keep_results_order: bool = True,
    mp_context: Optional[str] = None,
    desc: Optional[str] = None,
    maxtasksperchild: Optional[int] = None,
) -> List[Any]:
    """
    an iterator version of run_multiprocessed - useful when the accumulated answer is too large to fit in memory

    Args:
        worker_func: a worker function, must accept only a single positional argument and no optional args.
            For example:
            def some_worker(args):
                speed: height, banana = args
                ...
                return ans
        args_list: a list in which each element is the input to func
        workers: number of processes to use. Use 0 for no spawning of processes (helpful when debugging)
        copy_to_global_storage: Optional - to optimize the running time - the provided dict will be stored in a way that is accessible to worker_func.
            calling get_from_global_storage(...) will allow access to it from within any worker_func
        This allows to create a significant speedup in certain cases, and the main idea is that it allows to drastically reduce the amount of data
            that gets (automatically) pickled by python's multiprocessing library.
        Instead of copying it for each worker_func invocation, it will be copied once, upon worker process initialization.
        keep_results_order: determined if imap or imap_unordered is used. if strict_answers_order is set to False, then results will be ordered by their readiness.
            if strict_answers_order is set to True, the answers will be provided at the same order as defined in the args_list
        :param mp_context: "fork", "spawn", "thread" or None for multiprocessing default
        :param maxtasksperchild: the maximum number of tasks that a worker process/thread is allowed to do before it is destroyed (and a new one is created instead of it)
    """
    if "DEBUG_SINGLE_PROCESS" in os.environ and os.environ["DEBUG_SINGLE_PROCESS"] in ["T", "t", "True", "true", 1]:
        workers = None
        cprint(
            "Due to the env variable DEBUG_SINGLE_PROCESS being set, run_multiprocessed is not using multiprocessing",
            "red",
        )

    if FuseDebug().get_setting("multiprocessing") == "main_process":
        workers = None
        cprint("Due to the FuseDebug mode, run_multiprocessed is not using multiprocessing", "red")

    assert callable(worker_func)

    def _passthrough_tqdm_dummy(x, *args, **kwargs):
        return x

<<<<<<< HEAD
    args_num = None
    try:
        args_num = len(args_list)
    except:
        print('Warning: could not deduce args_list length, assuming it is an iterator')
        pass

=======
>>>>>>> f2d196cd
    if verbose < 1:
        tqdm_func = _passthrough_tqdm_dummy
    else:
        tqdm_func = functools.partial(tqdm, desc=desc, total=args_num)

    if copy_to_global_storage is None:
        copy_to_global_storage = {}

    if workers is None or workers <= 1:
        _store_in_global_storage(copy_to_global_storage)
        try:
            #for i in tqdm_func(range(args_num)):
                #curr_ans = worker_func(args_list[i])
            for curr_input in tqdm_func(args_list):                
                curr_ans = worker_func(curr_input)
                yield curr_ans
        except:
            raise
        finally:
            _remove_from_global_storage(list(copy_to_global_storage.keys()))
    else:
        assert isinstance(workers, int)
        assert workers >= 0

        if mp_context == "thread":
            from multiprocessing.pool import ThreadPool

            pool = ThreadPool
        elif mp_context is None:  # os default
            pool = mp.Pool
        else:
            pool = mp.get_context(mp_context).Pool

        worker_func = functools.partial(worker_func_wrapper, worker_func=worker_func)
        with pool(
            processes=workers,
            initializer=_store_in_global_storage,
            initargs=(copy_to_global_storage,),
            maxtasksperchild=maxtasksperchild,
        ) as pool:
            if verbose > 0:
                cprint(f"multiprocess pool created with {workers} workers.", "cyan")
            map_func = pool.imap if keep_results_order else pool.imap_unordered
            for curr_ans in tqdm_func(
                map_func(worker_func, args_list), total=args_num, smoothing=0.1, disable=verbose < 1
            ):
                yield curr_ans


def worker_func_wrapper(*args, worker_func, **kwargs):
    torch.set_num_threads(1)
    return worker_func(*args, **kwargs)


def _store_in_global_storage(store_me: dict) -> None:
    """
    Copy elements to new pool processes to optimize the running time
    The arguments will be added to a global dictionary multiprocess_copied_args
    :param kwargs: list of tuples - each tuple is a key-value pair and will be added to the global dictionary
    :return: None
    """
    if store_me is None:
        return

    global _multiprocess_global_storage

    # making sure there are no name conflicts
    for key, _ in store_me.items():
        assert (
            key not in _multiprocess_global_storage
        ), f"run_multiprocessed - two multiprocessing pools with num_workers=0 are running simultaneously and using the same argument name {key}"

    _multiprocess_global_storage.update(store_me)


def _remove_from_global_storage(remove_me: List) -> None:
    """
    remove copied args for multiprocess
    :param kwargs: list of tuples - each tuple is a key-value pair and will be added to the global dictionary
    :return: None
    """
    if remove_me is None:
        return

    global _multiprocess_global_storage
    for key in remove_me:
        del _multiprocess_global_storage[key]


def get_from_global_storage(key: str) -> Any:
    """
    Get args copied by run_multiprocessed
    """
    global _multiprocess_global_storage
    return _multiprocess_global_storage[key]


ctx = mp.get_context("spawn")


class Process(ctx.Process):
    def __init__(self, *args, **kwargs):
        super().__init__(*args, **kwargs)
        self._pconn, self._cconn = mp.Pipe()
        self._start_method = None  # don't force spawn from now on

    def run(self):
        try:
            results = self._target(*self._args, **self._kwargs)
            self._cconn.send((results, None))
        except Exception as e:
            tb = traceback.format_exc()
            self._cconn.send((None, (e, tb)))
            raise e  # You can still rise this exception if you need to

    @property
    def results_and_error(self):
        if self._pconn.poll():
            return self._pconn.recv()
        return (None, None)


def run_in_subprocess(f: callable, *args, timeout: int = 600, **kwargs):
    """A decorator that makes function run in a subprocess.
    This can be useful when you want allocate GPU and memory and to release it when you're done.
    :param f: the function to run in a subprocess
    :param timeout: the maximum time to wait for the process to complete
    """
    if not os.environ.get("FORCE_RUN_IN_SUBPROCESS", True):
        return f(*args, **kwargs)

    # create process
    p = Process(target=f, args=args, kwargs=kwargs)  # using a subclass of Process
    p.start()
    try:
        p.join(timeout=timeout)
    except:
        p.terminate()
        raise

    results, error = p.results_and_error
    if error is not None:
        exception, traceback = error
        print(f"process func {f} had an exception: {exception}")
        print(traceback)
        raise RuntimeError(f"process func {f} had an exception: {exception}")

    assert p.exitcode == 0, f"process func {f} failed with exit code {p.exitcode}"
    return results<|MERGE_RESOLUTION|>--- conflicted
+++ resolved
@@ -126,16 +126,13 @@
     def _passthrough_tqdm_dummy(x, *args, **kwargs):
         return x
 
-<<<<<<< HEAD
     args_num = None
     try:
         args_num = len(args_list)
     except:
-        print('Warning: could not deduce args_list length, assuming it is an iterator')
+        print("Warning: could not deduce args_list length, assuming it is an iterator")
         pass
 
-=======
->>>>>>> f2d196cd
     if verbose < 1:
         tqdm_func = _passthrough_tqdm_dummy
     else:
@@ -147,9 +144,7 @@
     if workers is None or workers <= 1:
         _store_in_global_storage(copy_to_global_storage)
         try:
-            #for i in tqdm_func(range(args_num)):
-                #curr_ans = worker_func(args_list[i])
-            for curr_input in tqdm_func(args_list):                
+            for curr_input in tqdm_func(args_list):
                 curr_ans = worker_func(curr_input)
                 yield curr_ans
         except:
