--- conflicted
+++ resolved
@@ -1,12 +1,8 @@
-<<<<<<< HEAD
-=======
-import paramiko
-from paramiko.channel import ChannelFile
->>>>>>> ad767c03
 import re
 from typing import List, Tuple
 
 import paramiko
+from paramiko.channel import ChannelFile
 
 
 class ShellHandler:
