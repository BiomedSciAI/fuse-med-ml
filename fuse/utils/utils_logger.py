"""
(C) Copyright 2021 IBM Corp.

Licensed under the Apache License, Version 2.0 (the "License");
you may not use this file except in compliance with the License.
You may obtain a copy of the License at

   http://www.apache.org/licenses/LICENSE-2.0

Unless required by applicable law or agreed to in writing, software
distributed under the License is distributed on an "AS IS" BASIS,
WITHOUT WARRANTIES OR CONDITIONS OF ANY KIND, either express or implied.
See the License for the specific language governing permissions and
limitations under the License.

Created on June 30, 2021

"""

import inspect
import logging
import os
import sys
import threading
import time
from collections import defaultdict
from logging.handlers import RotatingFileHandler
from multiprocessing import current_process
from shutil import copyfile
from typing import Dict, Optional, Any, List

from termcolor import colored

from fuse.utils.file_io.file_io import create_dir, create_or_reset_dir  


class ProcessSafeHandler(logging.StreamHandler):
    def __init__(self, **kwargs):
        super().__init__(**kwargs)

        self._locks = defaultdict(lambda: threading.RLock())

    def acquire(self):
        current_process_id = current_process().pid
        self._locks[current_process_id].acquire()

    def release(self):
        current_process_id = current_process().pid
        self._locks[current_process_id].release()


class FuseConsoleFormatter(logging.Formatter):
    """Logging Formatter to add colors per verbose level and file, line number in case of warnning/error"""

    grey = "\x1b[38;21m"
    yellow = "\x1b[33;21m"
    red = "\x1b[31;21m"
    bold_red = "\x1b[31;1m"
    reset = "\x1b[0m"
    warn_format = "(%(filename)s:%(lineno)d) WARNING: %(message)s"
    err_format = "(%(filename)s:%(lineno)d) ERROR: %(message)s"

    LEVEL_FORMATS = {
        logging.WARNING: yellow + warn_format + reset,
        logging.ERROR: red + err_format + reset,
        logging.CRITICAL: bold_red + err_format + reset
    }

    def format(self, record):
        if record.levelno in [logging.INFO, logging.DEBUG]:
            if isinstance(record.__dict__['args'], dict):
                color = record.__dict__['args'].get('color', None)
                on_color = record.__dict__['args'].get('on_color', None)
                attrs = record.__dict__['args'].get('attrs', None)
                if attrs is not None and not isinstance(attrs, list):
                    attrs = [attrs]
                log_fmt = colored('%(message)s', color=color,
                                  on_color=on_color,
                                  attrs=attrs)
            else:
                log_fmt = '%(message)s'
        else:
            log_fmt = self.LEVEL_FORMATS.get(record.levelno)
        formatter = logging.Formatter(log_fmt)

        return formatter.format(record)


def fuse_logger_start(output_path: Optional[str] = None, console_verbose_level: int = logging.INFO,
                      list_of_source_files: Optional[List[str]] = None, force_reset: Optional[bool] = None) -> None:
    """
    Start Fuse logger:
    Define output destination; console, file and file including also debug
    Define the formats:
    - Console - color per verbose level and (file:line) prefix in a case of warning or error
    - File - adds prefix '(file:line) : level'
    - Debug file - adds prefix 'time: (file:line) : level'

    :param output_path: place to save the log files. If not specified log to files will be disabled
    :param console_verbose_level: verbose level used to print to the screen
    :param force_reset: if logs already exist in output_path - delete automatically (True) or prompt user before deletion, default is False
    :param list_of_source_files: list of source files or paths to save (relative path to the working directory)
           If None, just the file of the caller fuction will be saved

    :return: None
    """
    lgr = logging.getLogger('Fuse')
    # skip if already configured
    if lgr.level != 0:
        return
    lgr.setLevel(logging.DEBUG)

    # console
    console_handler = ProcessSafeHandler(stream=sys.stdout)
    console_handler.setLevel(console_verbose_level)
    console_formatter = FuseConsoleFormatter()
    console_handler.setFormatter(console_formatter)
    lgr.addHandler(console_handler)
    lgr.propagate = False

    # time str to be used by filename
    timestr = time.strftime("%d_%m_%y__%H_%M")

    # log to files - only if output_path is provided
    if output_path is not None:
        log_output_path = os.path.join(output_path, 'logs')
        # Create log dir
<<<<<<< HEAD
        FuseUtilsFile.create_or_reset_dir(log_output_path, force_reset=force_reset)
=======
        create_dir(log_output_path)
>>>>>>> 482d9dad

        # file info
        file_handler = logging.FileHandler(os.path.join(log_output_path, f'fuse_{timestr}.log'))
        file_handler.setLevel(logging.INFO)
        formatter = logging.Formatter('(%(filename)s:%(lineno)d) : %(levelname)s : %(message)s')
        file_handler.setFormatter(formatter)
        lgr.addHandler(file_handler)

        # file verbose
        file_handler = RotatingFileHandler(os.path.join(log_output_path, 'fuse_verbose.log'), maxBytes=1e6)
        file_handler.setLevel(logging.DEBUG)
        formatter = logging.Formatter('%(asctime)s : (%(filename)s:%(lineno)d) : %(message)s')
        file_handler.setFormatter(formatter)
        lgr.addHandler(file_handler)

    start_time = time.strftime("%d/%m/%y %H:%M:%S")
    lgr.info(f'Fuse: {start_time}', {'color': 'cyan', 'attrs': ['dark', 'bold']})

    if list_of_source_files is None or list_of_source_files:
        if output_path is not None:
            source_files_output_path = os.path.join(output_path, f'source_files', timestr)
<<<<<<< HEAD
            FuseUtilsFile.create_or_reset_dir(source_files_output_path, force_reset=force_reset)
=======
            create_or_reset_dir(source_files_output_path)
>>>>>>> 482d9dad

            lgr.info(f'Copy source files to {source_files_output_path}')
            if list_of_source_files is None:
                # copy just the caller function file name
                caller_function_file_name = inspect.stack()[1][1]
                list_of_source_files = [caller_function_file_name]

            for src_file in list_of_source_files:
                copyfile(os.path.abspath(src_file), os.path.join(source_files_output_path, os.path.basename(src_file)))

def fuse_logger_end():
    lgr = logging.getLogger("Fuse")
    # skip if not already configured
    if lgr.level == 0:
        return
    for h in lgr.handlers:
        lgr.removeHandler(h)

def convert_state_to_str(input_state: Any):
    """
    Convert a state built from a nested dictionaries, lists and tuples to a string
    :param input_state:
    :return:
    """
    if isinstance(input_state, dict):
        return {param_name: convert_state_to_str(input_state[param_name]) for param_name in input_state}
    if isinstance(input_state, list):
        return [convert_state_to_str(param) for param in input_state]
    if isinstance(input_state, tuple):
        return tuple((convert_state_to_str(param) for param in input_state))
    return str(input_state)


def log_object_input_state(obj: Any, input_state: Dict) -> None:
    """
    Log object creation: module name, address and input parameters
    :param obj: The object, typically set to 'self'.
    :param input_state: The input parameters,
                             To get them call this function first thing in the constructors with input_parameters=locals()
    :return: None
    """
    lgr = logging.getLogger('Fuse')
    input_state_copy = input_state.copy()
    # remove self from the state if exist
    input_state_copy.pop('self', None)
    input_paramters_str = convert_state_to_str(input_state_copy)
    lgr.debug(f'\n-----\n{str(obj)} created: \n\tinput state {input_paramters_str} \n-----\n')<|MERGE_RESOLUTION|>--- conflicted
+++ resolved
@@ -125,12 +125,7 @@
     if output_path is not None:
         log_output_path = os.path.join(output_path, 'logs')
         # Create log dir
-<<<<<<< HEAD
-        FuseUtilsFile.create_or_reset_dir(log_output_path, force_reset=force_reset)
-=======
-        create_dir(log_output_path)
->>>>>>> 482d9dad
-
+        create_or_reset_dir(log_output_path, force_reset=force_reset)
         # file info
         file_handler = logging.FileHandler(os.path.join(log_output_path, f'fuse_{timestr}.log'))
         file_handler.setLevel(logging.INFO)
@@ -151,12 +146,7 @@
     if list_of_source_files is None or list_of_source_files:
         if output_path is not None:
             source_files_output_path = os.path.join(output_path, f'source_files', timestr)
-<<<<<<< HEAD
-            FuseUtilsFile.create_or_reset_dir(source_files_output_path, force_reset=force_reset)
-=======
-            create_or_reset_dir(source_files_output_path)
->>>>>>> 482d9dad
-
+            create_or_reset_dir(source_files_output_path, force_reset=force_reset)
             lgr.info(f'Copy source files to {source_files_output_path}')
             if list_of_source_files is None:
                 # copy just the caller function file name
