--- conflicted
+++ resolved
@@ -84,16 +84,11 @@
         return formatter.format(record)
 
 
-<<<<<<< HEAD
 def fuse_logger_start(
     output_path: Optional[str] = None,
     console_verbose_level: int = logging.INFO,
     list_of_source_files: Optional[List[str]] = None,
 ) -> None:
-=======
-def fuse_logger_start(output_path: Optional[str] = None, console_verbose_level: int = logging.INFO,
-                      list_of_source_files: Optional[List[str]] = None, force_reset: Optional[bool] = None) -> None:
->>>>>>> 62708b41
     """
     Start Fuse logger:
     Define output destination; console, file and file including also debug
@@ -151,16 +146,10 @@
 
     if list_of_source_files is None or list_of_source_files:
         if output_path is not None:
-<<<<<<< HEAD
             source_files_output_path = os.path.join(output_path, "source_files", timestr)
             create_or_reset_dir(source_files_output_path)
 
             lgr.info(f"Copy source files to {source_files_output_path}")
-=======
-            source_files_output_path = os.path.join(output_path, f'source_files', timestr)
-            create_or_reset_dir(source_files_output_path, force_reset=force_reset)
-            lgr.info(f'Copy source files to {source_files_output_path}')
->>>>>>> 62708b41
             if list_of_source_files is None:
                 # copy just the caller function file name
                 caller_function_file_name = inspect.stack()[1][1]
