# All requirements
# python>=3.7
protobuf==3.20.1  #  pip uninstall protobuf; pip install -Iv protobuf==3.20.1  https://github.com/protocolbuffers/protobuf/issues/10051  https://github.com/deepmind/alphafold/issues/478
numpy>=1.18.5
pandas>=1.2
tqdm>=4.52.0
scipy>=1.5.4
matplotlib>=3.3.3
scikit-image>=0.17.2
scikit-learn>=0.23.2
termcolor>=1.1.0
torch>=1.5.0
torchvision>=0.8.1
tensorboard
SimpleITK>=1.2.0
wget
opencv-python<=4.3.0.36 
ipython
pydicom
h5py
hdf5plugin
deepdiff
statsmodels
nibabel
pycocotools>=2.0.1
xmlrunner
paramiko
tables
psutil
testbook
ipykernel
medpy
<<<<<<< HEAD
pyradiomics
openpyxl
=======
hydra-core
omegaconf
>>>>>>> 5764f4e6
<|MERGE_RESOLUTION|>--- conflicted
+++ resolved
@@ -30,10 +30,7 @@
 testbook
 ipykernel
 medpy
-<<<<<<< HEAD
-pyradiomics
-openpyxl
-=======
 hydra-core
 omegaconf
->>>>>>> 5764f4e6
+pyradiomics
+openpyxl