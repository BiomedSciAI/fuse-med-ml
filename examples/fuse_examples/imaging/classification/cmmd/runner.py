--- conflicted
+++ resolved
@@ -30,18 +30,12 @@
 from torch.utils.data.dataloader import DataLoader
 
 from fuse.utils.utils_logger import fuse_logger_start
-<<<<<<< HEAD
 from fuse.utils import NDict
 from fuse.data.utils.samplers import BatchSamplerDefault
 from fuse.data.utils.collates import CollateDefault
 from fuse.data.utils.split import dataset_balanced_division_to_folds
-from fuse.dl.models.model_default import ModelDefault
-=======
-
 from fuse.data.sampler.sampler_balanced_batch import SamplerBalancedBatch
-
 from fuse.dl.models import ModelMultiHead
->>>>>>> 2afda23f
 from fuse.dl.models.heads.head_global_pooling_classifier import HeadGlobalPoolingClassifier
 from fuse.utils.file_io.file_io import load_pickle
 from fuse.dl.losses.loss_default import LossDefault
@@ -156,13 +150,8 @@
     # ==============================================================================
     lgr.info('Model:', {'attrs': 'bold'})
 
-<<<<<<< HEAD
-    model = ModelDefault(
+    model = ModelMultiHead(
         conv_inputs=(('data.input.img', 1),),
-=======
-    model = ModelMultiHead(
-        conv_inputs=(('data.input.image', 1),),
->>>>>>> 2afda23f
         backbone=BackboneInceptionResnetV2(input_channels_num=1),
         heads=[
             HeadGlobalPoolingClassifier(head_name='head_0',
