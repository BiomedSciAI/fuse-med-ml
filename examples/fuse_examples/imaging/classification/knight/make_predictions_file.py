"""
(C) Copyright 2021 IBM Corp.

Licensed under the Apache License, Version 2.0 (the "License");
you may not use this file except in compliance with the License.
You may obtain a copy of the License at

   http://www.apache.org/licenses/LICENSE-2.0

Unless required by applicable law or agreed to in writing, software
distributed under the License is distributed on an "AS IS" BASIS,
WITHOUT WARRANTIES OR CONDITIONS OF ANY KIND, either express or implied.
See the License for the specific language governing permissions and
limitations under the License.

Created on June 30, 2021

"""

import sys
import logging
import os

from typing import Optional, Union
import pandas as pd
import torch
from torch.utils.data.dataloader import DataLoader
from fuse.data.utils.collates import CollateDefault
from fuseimg.datasets.knight import KNIGHT

from fuse.utils.utils_logger import fuse_logger_start
from fuse.utils.file_io.file_io import save_dataframe

from examples.fuse_examples.imaging.classification.knight.eval.eval import TASK1_CLASS_NAMES, TASK2_CLASS_NAMES
from fuse.dl.lightning.pl_module import LightningModuleDefault
import pytorch_lightning as pl

# add parent directory to path, so that 'knight' folder is treated as a module
sys.path.insert(0, os.path.join(os.path.dirname(os.path.abspath(__file__)), ".."))
<<<<<<< HEAD
from examples.fuse_examples.imaging.classification.knight.baseline.dataset import knight_dataset
from examples.fuse_examples.imaging.classification.knight.baseline.fuse_baseline import make_model
=======
from baseline.fuse_baseline import make_model  # noqa

>>>>>>> 63b8c350

def make_predictions_file(
    model_dir: str,
    model: torch.nn.Module,
    checkpoint: str,
    data_path: str,
    cache_path: Optional[str],
    split: Union[str, dict],
    output_filename: str,
    predictions_key_name: str,
    task_num: int,
    auto_select_gpus: Optional[bool]=True,
):
    """
    Automaitically make prediction files in the requested format - given path to model dir create by FuseMedML during training
    :param model_dir: path to model dir create by FuseMedML during training
    :param model: definition of the model
    :param checkpoint: path to the model checkpoint file
    :param data_path: path to the original data downloaded from https://github.com/neheller/KNIGHT
    :param cache_path: Optional - path to the cache folder. If none, it will pre-processes the data again
    :param split: either path to pickled dictionary or the actual dictionary specifing the split between train and validation. the dictionary maps "train" to list of sample descriptors and "val" to list of sample descriptions
    :param output_filename: filename of the output csv file
    :param predictions_key_name: the key in batch_dict of the model predictions
    :param task_num: either 1 or 2 (task 1 or task 2)
    :param auto_select_gpus: whether to allow lightning to select gpus automatically
    """
    # Logger
    fuse_logger_start(console_verbose_level=logging.INFO)
    lgr = logging.getLogger("Fuse")
    lgr.info("KNIGHT: make predictions file in FuseMedML", {"attrs": ["bold", "underline"]})
    lgr.info(f"predictions_filename={os.path.abspath(output_filename)}", {"color": "magenta"})

    # Data
    # read train/val splits file.
    if isinstance(split, str):
        split = pd.read_pickle(split)
        if isinstance(split, list):
            # For this example, we use split 0 out of the the available cross validation splits
            split = split[0]
    if split is None:  # test mode
        json_filepath = os.path.join(data_path, "features.json")
        data = pd.read_json(json_filepath)
        split = {"test": list(data.case_id)}

    dataset = KNIGHT.dataset(data_path, cache_path, split, reset_cache=False)
    dl = DataLoader(
        dataset=dataset,
        shuffle=False,
        drop_last=False,
        batch_sampler=None,
        batch_size=2,
        num_workers=8,
        collate_fn=CollateDefault(),
    )

    pl_module = LightningModuleDefault(
        model_dir=model_dir,
        model=model,
    )

    pl_module.set_predictions_keys([predictions_key_name])

    pl_trainer = pl.Trainer(
        default_root_dir=model_dir,
        accelerator="gpu",
        devices=1,
        strategy=None,
        auto_select_gpus=auto_select_gpus,
    )

    predictions = pl_trainer.predict(pl_module, dl, ckpt_path=checkpoint)

    # Convert to required format
    if task_num == 1:
        class_names = TASK1_CLASS_NAMES
    elif task_num == 2:
        class_names = TASK2_CLASS_NAMES
    else:
        raise Exception(f"Unexpected task num {task_num}")

    predictions_score_names = [f"{cls_name}-score" for cls_name in class_names]
    data = []
    for prediction in predictions:
        for i in range(len(prediction["id"])):
            data.append(list(prediction["model.output.head_0"][i]))

    predictions_df = pd.DataFrame(data, columns=list(predictions_score_names))
    predictions_df.reset_index(inplace=True)
    predictions_df.rename({"index": "Case_id"}, axis=1, inplace=True)

    # save file
    save_dataframe(predictions_df, output_filename, index=False)


if __name__ == "__main__":
    """
    Automaitically make prediction files in the requested format - given model definition and path to model dir create by FuseMedML during training
    """
    # no arguments - set arguments inline - see details in function make_predictions_file
    model_dir = ""
    checkpoint = "best"
    data_path = ""
    cache_path = ""
    split = None
    output_filename = "validation_predictions.csv"
    predictions_key_name = "model.output.head_0"
    task_num = 1  # 1 or 2

    use_data = {"imaging": True, "clinical": True}  # specify whether to use imaging, clinical data or both
    num_classes = 2
    imaging_dropout = 0.5
    clinical_dropout = 0.0
    fused_dropout = 0.5

    model = make_model(
        use_data=use_data, num_classes=num_classes, imaging_dropout=imaging_dropout, fused_dropout=fused_dropout
    )

    make_predictions_file(
        model_dir=model_dir,
        model=model,
        checkpoint=checkpoint,
        data_path=data_path,
        cache_path=cache_path,
        split=split,
        output_filename=output_filename,
        predictions_key_name=predictions_key_name,
        task_num=task_num,
    )<|MERGE_RESOLUTION|>--- conflicted
+++ resolved
@@ -37,13 +37,8 @@
 
 # add parent directory to path, so that 'knight' folder is treated as a module
 sys.path.insert(0, os.path.join(os.path.dirname(os.path.abspath(__file__)), ".."))
-<<<<<<< HEAD
-from examples.fuse_examples.imaging.classification.knight.baseline.dataset import knight_dataset
+from fuse_examples.imaging.classification.knight.baseline.dataset_deprecated import knight_dataset
 from examples.fuse_examples.imaging.classification.knight.baseline.fuse_baseline import make_model
-=======
-from baseline.fuse_baseline import make_model  # noqa
-
->>>>>>> 63b8c350
 
 def make_predictions_file(
     model_dir: str,
@@ -89,6 +84,8 @@
         split = {"test": list(data.case_id)}
 
     dataset = KNIGHT.dataset(data_path, cache_path, split, reset_cache=False)
+    if type(dataset)==tuple and len(dataset)==2:
+        dataset = dataset[1]
     dl = DataLoader(
         dataset=dataset,
         shuffle=False,
@@ -143,16 +140,16 @@
     Automaitically make prediction files in the requested format - given model definition and path to model dir create by FuseMedML during training
     """
     # no arguments - set arguments inline - see details in function make_predictions_file
-    model_dir = ""
-    checkpoint = "best"
-    data_path = ""
-    cache_path = ""
-    split = None
+    model_dir = "/data/usr/goalex/data/KNIGHT_results/model/rep_0/0"
+    checkpoint = "/data/usr/goalex/data/KNIGHT_results/model/rep_0/0/best_epoch.ckpt"
+    data_path = "/projects/msieve/MedicalSieve/PatientData/KNIGHT/knight/data"
+    cache_path = "/data/usr/goalex/data/KNIGHT_cache"
+    split = "baseline/splits_final.pkl"
     output_filename = "validation_predictions.csv"
     predictions_key_name = "model.output.head_0"
     task_num = 1  # 1 or 2
 
-    use_data = {"imaging": True, "clinical": True}  # specify whether to use imaging, clinical data or both
+    use_data = {"imaging": False, "clinical": True}  # specify whether to use imaging, clinical data or both
     num_classes = 2
     imaging_dropout = 0.5
     clinical_dropout = 0.0
