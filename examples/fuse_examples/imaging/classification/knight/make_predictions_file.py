"""
(C) Copyright 2021 IBM Corp.

Licensed under the Apache License, Version 2.0 (the "License");
you may not use this file except in compliance with the License.
You may obtain a copy of the License at

   http://www.apache.org/licenses/LICENSE-2.0

Unless required by applicable law or agreed to in writing, software
distributed under the License is distributed on an "AS IS" BASIS,
WITHOUT WARRANTIES OR CONDITIONS OF ANY KIND, either express or implied.
See the License for the specific language governing permissions and
limitations under the License.

Created on June 30, 2021

"""

import sys
import logging
import os

from typing import Optional, Union
import pandas as pd
import torch

from fuse.utils.utils_logger import fuse_logger_start
from fuse.utils.file_io.file_io import save_dataframe
<<<<<<< HEAD
from fuse.dl.managers.manager_default import ManagerDefault

from fuse_examples.imaging.classification.knight.eval.eval import TASK1_CLASS_NAMES, TASK2_CLASS_NAMES
from baseline.dataset import knight_dataset

def make_predictions_file(model_dir: str, 
                          checkpoint: str, 
                          data_path: str, 
                          cache_path: Optional[str], 
                          split: Union[str, dict],
                          output_filename: str, 
                          predictions_key_name: str,
                          task_num: int):
=======

from examples.fuse_examples.imaging.classification.knight.eval.eval import TASK1_CLASS_NAMES, TASK2_CLASS_NAMES
from fuse.dl.lightning.pl_module import LightningModuleDefault
import pytorch_lightning as pl

# add parent directory to path, so that 'knight' folder is treated as a module
sys.path.insert(0, os.path.join(os.path.dirname(os.path.abspath(__file__)), ".."))
from baseline.dataset import knight_dataset  # noqa
from baseline.fuse_baseline import make_model  # noqa


def make_predictions_file(
    model_dir: str,
    model: torch.nn.Module,
    checkpoint: str,
    data_path: str,
    cache_path: Optional[str],
    split: Union[str, dict],
    output_filename: str,
    predictions_key_name: str,
    task_num: int,
):
>>>>>>> 3b2c4754
    """
    Automaitically make prediction files in the requested format - given path to model dir create by FuseMedML during training
    :param model_dir: path to model dir create by FuseMedML during training
    :param model: definition of the model
    :param data_path: path to the original data downloaded from https://github.com/neheller/KNIGHT
    :param cache_path: Optional - path to the cache folder. If none, it will pre-processes the data again
    :param split: either path to pickled dictionary or the actual dictionary specifing the split between train and validation. the dictionary maps "train" to list of sample descriptors and "val" to list of sample descriptions
    :param output_filename: filename of the output csv file
    :param predictions_key_name: the key in batch_dict of the model predictions
    :param task_num: either 1 or 2 (task 1 or task 2)
    """
    # Logger
    fuse_logger_start(console_verbose_level=logging.INFO)
    lgr = logging.getLogger("Fuse")
    lgr.info("KNIGHT: make predictions file in FuseMedML", {"attrs": ["bold", "underline"]})
    lgr.info(f"predictions_filename={os.path.abspath(output_filename)}", {"color": "magenta"})

    # Data
    # read train/val splits file.
    if isinstance(split, str):
        split = pd.read_pickle(split)
        if isinstance(split, list):
            # For this example, we use split 0 out of the the available cross validation splits
            split = split[0]
    if split is None:  # test mode
        json_filepath = os.path.join(data_path, "features.json")
        data = pd.read_json(json_filepath)
        split = {"test": list(data.case_id)}

    _, validation_dl, test_dl, _, _, _ = knight_dataset(data_path, cache_path, split, reset_cache=False, batch_size=2)

    if "test" in split:
        dl = test_dl
    else:
        dl = validation_dl

    pl_module = LightningModuleDefault(
        model_dir=model_dir,
        model=model,
    )

    pl_module.set_predictions_keys([predictions_key_name])

    pl_trainer = pl.Trainer(
        default_root_dir=model_dir,
        accelerator="gpu",
        devices=1,
        strategy=None,
        auto_select_gpus=True,
    )

    predictions = pl_trainer.predict(pl_module, dl, ckpt_path=checkpoint)

    # Convert to required format
    if task_num == 1:
        class_names = TASK1_CLASS_NAMES
    elif task_num == 2:
        class_names = TASK2_CLASS_NAMES
    else:
        raise Exception(f"Unexpected task num {task_num}")

    predictions_score_names = [f"{cls_name}-score" for cls_name in class_names]
    data = []
    for prediction in predictions:
        for i in range(len(prediction["id"])):
            data.append(list(prediction["model.output.head_0"][i]))

    predictions_df = pd.DataFrame(data, columns=list(predictions_score_names))
    predictions_df.reset_index(inplace=True)
    predictions_df.rename({"index": "Case_id"}, axis=1, inplace=True)

    # save file
    save_dataframe(predictions_df, output_filename, index=False)


if __name__ == "__main__":
    """
    Automaitically make prediction files in the requested format - given model definition and path to model dir create by FuseMedML during training
    """
    # no arguments - set arguments inline - see details in function make_predictions_file
    model_dir = ""
    checkpoint = "best"
    data_path = ""
    cache_path = ""
    split = None
    output_filename = "validation_predictions.csv"
    predictions_key_name = "model.output.head_0"
    task_num = 1  # 1 or 2

    use_data = {"imaging": True, "clinical": True}  # specify whether to use imaging, clinical data or both
    num_classes = 2
    imaging_dropout = 0.5
    clinical_dropout = 0.0
    fused_dropout = 0.5

    model = make_model(
        use_data=use_data, num_classes=num_classes, imaging_dropout=imaging_dropout, fused_dropout=fused_dropout
    )

    make_predictions_file(
        model_dir=model_dir,
        model=model,
        checkpoint=checkpoint,
        data_path=data_path,
        cache_path=cache_path,
        split=split,
        output_filename=output_filename,
        predictions_key_name=predictions_key_name,
        task_num=task_num,
    )<|MERGE_RESOLUTION|>--- conflicted
+++ resolved
@@ -27,21 +27,6 @@
 
 from fuse.utils.utils_logger import fuse_logger_start
 from fuse.utils.file_io.file_io import save_dataframe
-<<<<<<< HEAD
-from fuse.dl.managers.manager_default import ManagerDefault
-
-from fuse_examples.imaging.classification.knight.eval.eval import TASK1_CLASS_NAMES, TASK2_CLASS_NAMES
-from baseline.dataset import knight_dataset
-
-def make_predictions_file(model_dir: str, 
-                          checkpoint: str, 
-                          data_path: str, 
-                          cache_path: Optional[str], 
-                          split: Union[str, dict],
-                          output_filename: str, 
-                          predictions_key_name: str,
-                          task_num: int):
-=======
 
 from examples.fuse_examples.imaging.classification.knight.eval.eval import TASK1_CLASS_NAMES, TASK2_CLASS_NAMES
 from fuse.dl.lightning.pl_module import LightningModuleDefault
@@ -64,7 +49,6 @@
     predictions_key_name: str,
     task_num: int,
 ):
->>>>>>> 3b2c4754
     """
     Automaitically make prediction files in the requested format - given path to model dir create by FuseMedML during training
     :param model_dir: path to model dir create by FuseMedML during training
