# type: ignore
"""
(C) Copyright 2021 IBM Corp.

Licensed under the Apache License, Version 2.0 (the "License");
you may not use this file except in compliance with the License.
You may obtain a copy of the License at

   http://www.apache.org/licenses/LICENSE-2.0

Unless required by applicable law or agreed to in writing, software
distributed under the License is distributed on an "AS IS" BASIS,
WITHOUT WARRANTIES OR CONDITIONS OF ANY KIND, either express or implied.
See the License for the specific language governing permissions and
limitations under the License.

Created on June 30, 2021

"""

<<<<<<< HEAD
=======
from fuseimg.utils.align.utils_align_base import AlignMapBase
import numpy as np
>>>>>>> ad767c03
import cv2
import numpy as np

from fuse.utils.align.utils_align_base import AlignMapBase


class AlignMapECC(AlignMapBase):
    def __init__(
        self, transformation_type: str = "homography", num_iterations: int = 600, termination_eps: float = 1e-4
    ):
        transformation_type = transformation_type.lower()
        assert transformation_type in ["homography", "affine"]

        self.transformation_type = transformation_type.lower()
        self.num_iterations = num_iterations
        self.termination_eps = termination_eps
        self.transformation_matrix = None
        self.img1_aligned = None
        self.img2_aligned = None

    def align(self, img1, img2, mask=None):

        if self.transformation_type == "affine":
            transformation = cv2.MOTION_AFFINE
            M = np.eye(2, 3, dtype=np.float32)
        elif self.transformation_type == "homography":
            transformation = cv2.MOTION_HOMOGRAPHY
            M = np.eye(3, 3, dtype=np.float32)
        else:
            raise Exception(
                f"Unknown transformation {self.transformation_type}. Allowed values are : ['affine', 'homography']"
            )

        # convert from [0, 1] to binary uint8
        img1_original = img1.copy()
        img2_original = img2.copy()
        img1 = ((img1 > 0) * 255).astype(np.uint8)
        img2 = ((img2 > 0) * 255).astype(np.uint8)

        criteria = (cv2.TERM_CRITERIA_EPS | cv2.TERM_CRITERIA_COUNT, self.num_iterations, self.termination_eps)

        s, M = cv2.findTransformECC(img1, img2, M, transformation, criteria=criteria, inputMask=mask)

        self.transformation_matrix = M

        # Apply the alignment on img1 and the inverse alignment on img2
        if transformation == cv2.MOTION_AFFINE:
            self.img1_aligned = cv2.warpAffine(
                img1_original, self.transformation_matrix, (img2.shape[1], img2.shape[0]), flags=cv2.INTER_LINEAR
            )
            self.img2_aligned = cv2.warpAffine(
                img2_original,
                self.transformation_matrix,
                (img1.shape[1], img1.shape[0]),
                flags=cv2.INTER_LINEAR + cv2.WARP_INVERSE_MAP,
            )
        else:
            self.img1_aligned = cv2.warpPerspective(
                img1_original, self.transformation_matrix, (img2.shape[1], img2.shape[0]), flags=cv2.INTER_LINEAR
            )
            self.img2_aligned = cv2.warpPerspective(
                img2_original,
                self.transformation_matrix,
                (img1.shape[1], img1.shape[0]),
                flags=cv2.INTER_LINEAR + cv2.WARP_INVERSE_MAP,
            )

        self.mask = mask

    def translate_xy(self, x, y):
        if self.transformation_matrix is None:
            raise Exception("No transformation matrix found - need to run 'align' first!")

        if self.transformation_type == "homography":
            wx = (
                self.transformation_matrix[0, 0] * x
                + self.transformation_matrix[0, 1] * y
                + self.transformation_matrix[0, 2]
            ) / (
                self.transformation_matrix[2, 0] * x
                + self.transformation_matrix[2, 1] * y
                + self.transformation_matrix[2, 2]
            )
            wy = (
                self.transformation_matrix[1, 0] * x
                + self.transformation_matrix[1, 1] * y
                + self.transformation_matrix[1, 2]
            ) / (
                self.transformation_matrix[2, 0] * x
                + self.transformation_matrix[2, 1] * y
                + self.transformation_matrix[2, 2]
            )
        else:
            raise Exception("Currently supports only homography translation")

        return wx, wy<|MERGE_RESOLUTION|>--- conflicted
+++ resolved
@@ -18,15 +18,10 @@
 
 """
 
-<<<<<<< HEAD
-=======
-from fuseimg.utils.align.utils_align_base import AlignMapBase
-import numpy as np
->>>>>>> ad767c03
 import cv2
 import numpy as np
 
-from fuse.utils.align.utils_align_base import AlignMapBase
+from fuseimg.utils.align.utils_align_base import AlignMapBase
 
 
 class AlignMapECC(AlignMapBase):
