--- conflicted
+++ resolved
@@ -17,11 +17,7 @@
 
 """
 
-<<<<<<< HEAD
-from typing import Tuple, Union
-=======
-from typing import Union, Tuple, Callable
->>>>>>> ad767c03
+from typing import Callable, Tuple, Union
 
 import cv2
 import numpy as np
@@ -132,12 +128,8 @@
 
     try:
         import cv2
-<<<<<<< HEAD
 
-        from fuse.utils.imaging.align.utils_align_ecc import AlignMapECC
-=======
         from fuseimg.utils.align.utils_align_ecc import AlignMapECC
->>>>>>> ad767c03
 
         transformation = transformation or cv2.MOTION_AFFINE
 
