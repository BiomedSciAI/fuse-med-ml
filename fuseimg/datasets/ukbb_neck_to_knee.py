--- conflicted
+++ resolved
@@ -254,10 +254,6 @@
         :return: DatasetDefault object
         """
         input_source_gt , all_sample_ids= UKBB.get_dicom_data_df(gt_file_path, data_dir, data_misc_dir, target,sample_ids =sample_ids)
-<<<<<<< HEAD
-        
-=======
->>>>>>> dd2c7e0b
         if sample_ids is None:
             sample_ids = all_sample_ids
             
