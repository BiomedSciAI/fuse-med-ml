import os
from zipfile import ZipFile
from fuse.utils.file_io.file_io import create_dir
import wget
import logging
from typing import Hashable, Optional, Sequence, List, Tuple
import torch

from fuse.data import DatasetDefault
from fuse.data.ops.ops_cast import OpToTensor
from fuse.data.utils.sample import get_sample_id
from fuse.data.pipelines.pipeline_default import PipelineDefault
from fuse.data.ops.op_base import OpBase
from fuse.data.datasets.caching.samples_cacher import SamplesCacher
from fuse.data.ops.ops_aug_common import OpSample
from fuse.data.ops.ops_read import OpReadDataframe
from fuse.data.ops.ops_common import OpLambda, OpOverrideNaN
from fuseimg.data.ops.color import OpToRange

from fuse.utils import NDict

from fuseimg.data.ops.image_loader import OpLoadImage
from fuseimg.data.ops.aug.color import OpAugColor, OpAugGaussian
from fuseimg.data.ops.aug.geometry import OpResizeTo, OpAugAffine2D
from fuse.utils.rand.param_sampler import Uniform, RandInt, RandBool


class OpISICSampleIDDecode(OpBase):
    def __call__(self, sample_dict: NDict) -> NDict:
        """
        decodes sample id into image file name
        """
        sid = get_sample_id(sample_dict)

        img_filename_key = "data.input.img_path"
        sample_dict[img_filename_key] = sid + ".jpg"

        return sample_dict


def derive_label(sample_dict: NDict) -> NDict:
    """
    Takes the sample's ndict with the labels as key:value and assigns to sample_dict['data.label'] the index of the sample's class.
    Also delete all the labels' keys from sample_dict.

    for example:
        If the sample contains {'MEL': 0, 'NV': 1, 'BCC': 0, 'AK': 0, ... }
        will assign, sample_dict['data.label'] = 1 ('NV's index).
        Afterwards the sample_dict won't contain the class' names & values.
    """
    classes_names = ["MEL", "NV", "BCC", "AK", "BKL", "DF", "VASC", "SCC"]

    label = 0
    for idx, cls_name in enumerate(classes_names):
        if int(sample_dict[f"data.cls_labels.{cls_name}"]) == 1:
            label = idx
<<<<<<< HEAD

        del sample_dict[cls_name]

    sample_dict["data.label"] = label
=======
    
    sample_dict['data.label'] = label
>>>>>>> 9b26702a
    return sample_dict
        
class ISIC:
    """
    ISIC 2019 challenge to classify dermoscopic images and clinical data among nine different diagnostic categories.
    """

    # bump whenever the static pipeline modified
    DATASET_VER = 0

<<<<<<< HEAD
=======
    CLASS_NAMES = ['MEL', 'NV', 'BCC', 'AK', 'BKL', 'DF', 'VASC', 'SCC']
    
>>>>>>> 9b26702a
    @staticmethod
    def download(data_path: str, sample_ids_to_download: Optional[Sequence[str]] = None) -> None:
        """
        Download images and metadata from ISIC challenge.
        Doesn't download again if data exists.
        :param data_path: location to store the data
        :param sample_ids_to_downlad: use if you want to download subset of the data. None will download and extract all the data.
        """
<<<<<<< HEAD
        lgr = logging.getLogger("Fuse")

        path = os.path.join(data_path, "ISIC2019/ISIC_2019_Training_Input")
        print(f"Training Input Path: {os.path.abspath(path)}")
        if not os.path.exists(path):
            lgr.info("\nExtract ISIC-2019 training input ... (this may take a few minutes)")

            url = "https://isic-challenge-data.s3.amazonaws.com/2019/ISIC_2019_Training_Input.zip"
            wget.download(url, ".")

            with ZipFile("ISIC_2019_Training_Input.zip", "r") as zipObj:
                # Extract all the contents of zip file in current directory
                zipObj.extractall(path=os.path.join(data_path, "ISIC2019"))

            lgr.info("Extracting ISIC-2019 training input: done")
=======
        create_dir(data_path)
        create_dir(os.path.join(data_path, "ISIC2019"))
        path = os.path.join(data_path, 'ISIC2019/ISIC_2019_Training_Input')
        if not os.path.exists(path):
            print('\nExtract ISIC-2019 training input ... (this may take a few minutes)')

            url = 'https://isic-challenge-data.s3.amazonaws.com/2019/ISIC_2019_Training_Input.zip'
            filename = os.path.join(data_path, 'ISIC_2019_Training_Input.zip')
            print(f"Extract to {path}")
            if not os.path.exists(filename):
                wget.download(url, os.path.join(data_path, "ISIC_2019_Training_Input.zip"))
            
            if sample_ids_to_download is not None:
                members=[os.path.join("ISIC_2019_Training_Input", m + ".jpg") for m in sample_ids_to_download]    
            else:
                members = None
    
            with ZipFile(filename, 'r') as zipObj:
                # Extract all the contents of zip file in current directory
                zipObj.extractall(path=os.path.join(data_path, "ISIC2019"), members=members)

            print('Extracting ISIC-2019 training input: done')
>>>>>>> 9b26702a

        path = os.path.join(data_path, "ISIC2019/ISIC_2019_Training_GroundTruth.csv")

        if not os.path.exists(path):
<<<<<<< HEAD
            lgr.info("\nExtract ISIC-2019 training gt ... (this may take a few minutes)")

            url = "https://isic-challenge-data.s3.amazonaws.com/2019/ISIC_2019_Training_GroundTruth.csv"
            wget.download(url, path)

            lgr.info("Extracting ISIC-2019 training gt: done")
=======
            print('\nExtract ISIC-2019 training gt ... (this may take a few minutes)')

            url = 'https://isic-challenge-data.s3.amazonaws.com/2019/ISIC_2019_Training_GroundTruth.csv'
            wget.download(url, os.path.join(data_path, 'ISIC2019/ISIC_2019_Training_GroundTruth.csv'))

            print('Extracting ISIC-2019 training gt: done')
        
        
        path = os.path.join(data_path, 'ISIC2019/ISIC_2019_Training_Metadata.csv')

        if not os.path.exists(path):
            print('\nExtract ISIC-2019 metadata ... (this may take a few minutes)')

            url = 'https://isic-challenge-data.s3.amazonaws.com/2019/ISIC_2019_Training_Metadata.csv'
            wget.download(url, os.path.join(data_path, 'ISIC2019/ISIC_2019_Training_Metadata.csv'))

            print('Extracting ISIC-2019 metadata: done')
        
>>>>>>> 9b26702a

    @staticmethod
    def sample_ids(data_path: str) -> List[str]:
        """
        Gets the samples ids in trainset.
        """
        images_path = os.path.join(data_path, "ISIC2019/ISIC_2019_Training_Input")

        samples = [f.split(".")[0] for f in os.listdir(images_path) if f.split(".")[-1] == "jpg"]
        return samples

    @staticmethod
    def static_pipeline(data_path: str) -> PipelineDefault:
        rename_cls_labels = {c: f"data.cls_labels.{c}" for c in ISIC.CLASS_NAMES}
        rename_cls_labels["image"] = "data.cls_labels.sample_id" # also extract image (sample_id)
        rename_metadata = {"age_approx": "data.input.clinical.age_approx" ,"anatom_site_general": "data.input.clinical.anatom_site_general", "sex": "data.input.clinical.sex", "image" : "data.input.clinical.sample_id"}

<<<<<<< HEAD
        static_pipeline = PipelineDefault(
            "static",
            [
                # Decoding sample ID
                (OpISICSampleIDDecode(), dict()),
                # Load Image
                (OpLoadImage(data_path), dict(key_in="data.input.img_path", key_out="data.input.img")),
                # Normalize Images to range [0, 1]
                (OpToRange(), dict(key="data.input.img", from_range=(0, 255), to_range=(0, 1))),
                # Read labels into sample_dict. Each class will have a different entry.
                (
                    OpReadDataframe(
                        data_filename=os.path.join(data_path, "../ISIC_2019_Training_GroundTruth.csv"),
                        key_column="image",
                    ),
                    dict(),
                ),
                # Squeeze labels into sample_dict['data.label']
                (OpLambda(func=derive_label), dict()),
            ],
        )
=======
        static_pipeline = PipelineDefault("static",[
            # Decoding sample ID
            (OpISICSampleIDDecode(), dict()),
            
            # Load Image
            (OpLoadImage(os.path.join(data_path, 'ISIC2019/ISIC_2019_Training_Input')), dict(key_in="data.input.img_path", key_out="data.input.img")),
            
            # Normalize Images to range [0, 1]
            (OpToRange(), dict(key="data.input.img", from_range=(0, 255), to_range=(0, 1))),

            # Read labels into sample_dict. Each class will have a different entry.
            (OpReadDataframe(data_filename=os.path.join(data_path, 'ISIC2019/ISIC_2019_Training_GroundTruth.csv'), key_column='data.cls_labels.sample_id', columns_to_extract=list(rename_cls_labels.keys()), rename_columns=rename_cls_labels), dict()),

            # Read metadata into sample_dict
            (OpReadDataframe(data_filename=os.path.join(data_path, 'ISIC2019/ISIC_2019_Training_Metadata.csv'), key_column='data.input.clinical.sample_id', columns_to_extract=list(rename_metadata.keys()), rename_columns=rename_metadata), dict()),
            (OpOverrideNaN(), dict(key="data.input.clinical.anatom_site_general", value_to_fill="N/A")),
            (OpOverrideNaN(), dict(key="data.input.clinical.sex", value_to_fill="N/A")),
            (OpOverrideNaN(), dict(key="data.input.clinical.age_approx", value_to_fill=-1.0)),

            # Squeeze labels into sample_dict['data.label']
            (OpLambda(func=derive_label), dict())
        ])
>>>>>>> 9b26702a
        return static_pipeline

    @staticmethod
    def dynamic_pipeline(train: bool = False, append: Optional[Sequence[Tuple[OpBase, dict]]] = None) -> PipelineDefault:
        """
        Get suggested dynamic pipeline. including pre-processing that might be modified and augmentation operations.
<<<<<<< HEAD
        """

        dynamic_pipeline = PipelineDefault(
            "dynamic",
            [
                # Resize images to 300x300x3
                (
                    OpResizeTo(channels_first=True),
                    dict(key="data.input.img", output_shape=(300, 300, 3), mode="reflect", anti_aliasing=True),
                ),
                # Convert to tensor for the augmentation process
                (OpToTensor(), dict(key="data.input.img")),
                # Augmentation
                (
                    OpSample(OpAugAffine2D()),
                    dict(
                        key="data.input.img",
                        rotate=Uniform(-180.0, 180.0),
                        scale=Uniform(0.9, 1.1),
                        flip=(RandBool(0.3), RandBool(0.3)),
                        translate=(RandInt(-50, 50), RandInt(-50, 50)),
                    ),
                ),
                # Color augmentation
                (
                    OpSample(OpAugColor()),
                    dict(
                        key="data.input.img",
                        gamma=Uniform(0.9, 1.1),
                        contrast=Uniform(0.85, 1.15),
                        add=Uniform(-0.06, 0.06),
                        mul=Uniform(0.95, 1.05),
                    ),
                ),
                # Add Gaussian noise
                (OpAugGaussian(), dict(key="data.input.img", std=0.03)),
                # Convert to float so the tensor will have the same dtype as model
                (OpToTensor(), dict(key="data.input.img", dtype=torch.float)),
            ],
        )
=======
        :param train: add augmentation if True
        :param append: pipeline steps to append at the end of the suggested pipeline
        """

        dynamic_pipeline = [

            # Resize images to 300x300x3
            (OpResizeTo(channels_first = True), dict(key="data.input.img", output_shape=(300, 300, 3), mode='reflect', anti_aliasing=True)),

            # Convert to tensor for the augmentation process
            (OpToTensor(), dict(key="data.input.img", dtype=torch.float))
        ]

        if train:
            dynamic_pipeline += [
                # Augmentation                
                (OpSample(OpAugAffine2D()), dict(
                    key="data.input.img",
                    rotate=Uniform(-180.0,180.0),        
                    scale=Uniform(0.9, 1.1),
                    flip=(RandBool(0.3), RandBool(0.3)),
                    translate=(RandInt(-50, 50), RandInt(-50, 50))
                )),

                # Color augmentation
                (OpSample(OpAugColor()), dict(
                    key="data.input.img",
                    gamma=Uniform(0.9,1.1), 
                    contrast=Uniform(0.85,1.15),
                    add=Uniform(-0.06, 0.06),
                    mul = Uniform(0.95, 1.05)
                )),
                
                # Add Gaussian noise
                (OpAugGaussian(), dict(key="data.input.img", std=0.03)),
            ]
        
        if append is not None:
            dynamic_pipeline += append
>>>>>>> 9b26702a

        return PipelineDefault("dynamic", dynamic_pipeline)

    @staticmethod
<<<<<<< HEAD
    def dataset(
        data_path: str,
        cache_path: str,
        train: bool = False,
        reset_cache: bool = False,
        num_workers: int = 10,
        samples_ids: Optional[Sequence[Hashable]] = None,
    ) -> DatasetDefault:
=======
    def dataset(data_path: str,
                cache_path: str,
                train: bool = False,
                reset_cache: bool = False, 
                num_workers: int = 10,
                append_dyn_pipeline: Optional[Sequence[Tuple[OpBase, dict]]] = None,
                samples_ids: Optional[Sequence[Hashable]] = None) -> DatasetDefault:
>>>>>>> 9b26702a
        """
        Get cached dataset
        :param train: if true returns the train dataset, else the validation one.
        :param reset_cache: set to True to reset the cache
        :param num_workers: number of processes used for caching
<<<<<<< HEAD
=======
        :param append_dyn_pipeline: pipeline steps to append at the end of the suggested dynamic pipeline 
>>>>>>> 9b26702a
        :param sample_ids: dataset including the specified sample_ids or None for all the samples.
        """
        # Download data if doesn't exist
<<<<<<< HEAD
        ISIC.download(data_path=data_path)

        data_dir = os.path.join(data_path, "ISIC2019/ISIC_2019_Training_Input")

        if samples_ids is None:
            samples_ids = ISIC.sample_ids(data_path)

        static_pipeline = ISIC.static_pipeline(data_dir)
        dynamic_pipeline = ISIC.dynamic_pipeline(train)
=======
        ISIC.download(data_path=data_path, sample_ids_to_download=samples_ids)

        if samples_ids is None:
            samples_ids = ISIC.sample_ids(data_path)
        
        static_pipeline = ISIC.static_pipeline(data_path)
        dynamic_pipeline = ISIC.dynamic_pipeline(train, append=append_dyn_pipeline)
>>>>>>> 9b26702a

        cacher = SamplesCacher(
            f"isic_cache_ver{ISIC.DATASET_VER}",
            static_pipeline,
            [cache_path],
            restart_cache=reset_cache,
            workers=num_workers,
        )

        my_dataset = DatasetDefault(
            sample_ids=samples_ids, static_pipeline=static_pipeline, dynamic_pipeline=dynamic_pipeline, cacher=cacher
        )

        my_dataset.create()
        return my_dataset<|MERGE_RESOLUTION|>--- conflicted
+++ resolved
@@ -54,15 +54,8 @@
     for idx, cls_name in enumerate(classes_names):
         if int(sample_dict[f"data.cls_labels.{cls_name}"]) == 1:
             label = idx
-<<<<<<< HEAD
-
-        del sample_dict[cls_name]
-
-    sample_dict["data.label"] = label
-=======
     
     sample_dict['data.label'] = label
->>>>>>> 9b26702a
     return sample_dict
         
 class ISIC:
@@ -73,11 +66,8 @@
     # bump whenever the static pipeline modified
     DATASET_VER = 0
 
-<<<<<<< HEAD
-=======
     CLASS_NAMES = ['MEL', 'NV', 'BCC', 'AK', 'BKL', 'DF', 'VASC', 'SCC']
     
->>>>>>> 9b26702a
     @staticmethod
     def download(data_path: str, sample_ids_to_download: Optional[Sequence[str]] = None) -> None:
         """
@@ -86,23 +76,6 @@
         :param data_path: location to store the data
         :param sample_ids_to_downlad: use if you want to download subset of the data. None will download and extract all the data.
         """
-<<<<<<< HEAD
-        lgr = logging.getLogger("Fuse")
-
-        path = os.path.join(data_path, "ISIC2019/ISIC_2019_Training_Input")
-        print(f"Training Input Path: {os.path.abspath(path)}")
-        if not os.path.exists(path):
-            lgr.info("\nExtract ISIC-2019 training input ... (this may take a few minutes)")
-
-            url = "https://isic-challenge-data.s3.amazonaws.com/2019/ISIC_2019_Training_Input.zip"
-            wget.download(url, ".")
-
-            with ZipFile("ISIC_2019_Training_Input.zip", "r") as zipObj:
-                # Extract all the contents of zip file in current directory
-                zipObj.extractall(path=os.path.join(data_path, "ISIC2019"))
-
-            lgr.info("Extracting ISIC-2019 training input: done")
-=======
         create_dir(data_path)
         create_dir(os.path.join(data_path, "ISIC2019"))
         path = os.path.join(data_path, 'ISIC2019/ISIC_2019_Training_Input')
@@ -125,19 +98,10 @@
                 zipObj.extractall(path=os.path.join(data_path, "ISIC2019"), members=members)
 
             print('Extracting ISIC-2019 training input: done')
->>>>>>> 9b26702a
 
         path = os.path.join(data_path, "ISIC2019/ISIC_2019_Training_GroundTruth.csv")
 
         if not os.path.exists(path):
-<<<<<<< HEAD
-            lgr.info("\nExtract ISIC-2019 training gt ... (this may take a few minutes)")
-
-            url = "https://isic-challenge-data.s3.amazonaws.com/2019/ISIC_2019_Training_GroundTruth.csv"
-            wget.download(url, path)
-
-            lgr.info("Extracting ISIC-2019 training gt: done")
-=======
             print('\nExtract ISIC-2019 training gt ... (this may take a few minutes)')
 
             url = 'https://isic-challenge-data.s3.amazonaws.com/2019/ISIC_2019_Training_GroundTruth.csv'
@@ -156,7 +120,6 @@
 
             print('Extracting ISIC-2019 metadata: done')
         
->>>>>>> 9b26702a
 
     @staticmethod
     def sample_ids(data_path: str) -> List[str]:
@@ -174,29 +137,6 @@
         rename_cls_labels["image"] = "data.cls_labels.sample_id" # also extract image (sample_id)
         rename_metadata = {"age_approx": "data.input.clinical.age_approx" ,"anatom_site_general": "data.input.clinical.anatom_site_general", "sex": "data.input.clinical.sex", "image" : "data.input.clinical.sample_id"}
 
-<<<<<<< HEAD
-        static_pipeline = PipelineDefault(
-            "static",
-            [
-                # Decoding sample ID
-                (OpISICSampleIDDecode(), dict()),
-                # Load Image
-                (OpLoadImage(data_path), dict(key_in="data.input.img_path", key_out="data.input.img")),
-                # Normalize Images to range [0, 1]
-                (OpToRange(), dict(key="data.input.img", from_range=(0, 255), to_range=(0, 1))),
-                # Read labels into sample_dict. Each class will have a different entry.
-                (
-                    OpReadDataframe(
-                        data_filename=os.path.join(data_path, "../ISIC_2019_Training_GroundTruth.csv"),
-                        key_column="image",
-                    ),
-                    dict(),
-                ),
-                # Squeeze labels into sample_dict['data.label']
-                (OpLambda(func=derive_label), dict()),
-            ],
-        )
-=======
         static_pipeline = PipelineDefault("static",[
             # Decoding sample ID
             (OpISICSampleIDDecode(), dict()),
@@ -219,55 +159,12 @@
             # Squeeze labels into sample_dict['data.label']
             (OpLambda(func=derive_label), dict())
         ])
->>>>>>> 9b26702a
         return static_pipeline
 
     @staticmethod
     def dynamic_pipeline(train: bool = False, append: Optional[Sequence[Tuple[OpBase, dict]]] = None) -> PipelineDefault:
         """
         Get suggested dynamic pipeline. including pre-processing that might be modified and augmentation operations.
-<<<<<<< HEAD
-        """
-
-        dynamic_pipeline = PipelineDefault(
-            "dynamic",
-            [
-                # Resize images to 300x300x3
-                (
-                    OpResizeTo(channels_first=True),
-                    dict(key="data.input.img", output_shape=(300, 300, 3), mode="reflect", anti_aliasing=True),
-                ),
-                # Convert to tensor for the augmentation process
-                (OpToTensor(), dict(key="data.input.img")),
-                # Augmentation
-                (
-                    OpSample(OpAugAffine2D()),
-                    dict(
-                        key="data.input.img",
-                        rotate=Uniform(-180.0, 180.0),
-                        scale=Uniform(0.9, 1.1),
-                        flip=(RandBool(0.3), RandBool(0.3)),
-                        translate=(RandInt(-50, 50), RandInt(-50, 50)),
-                    ),
-                ),
-                # Color augmentation
-                (
-                    OpSample(OpAugColor()),
-                    dict(
-                        key="data.input.img",
-                        gamma=Uniform(0.9, 1.1),
-                        contrast=Uniform(0.85, 1.15),
-                        add=Uniform(-0.06, 0.06),
-                        mul=Uniform(0.95, 1.05),
-                    ),
-                ),
-                # Add Gaussian noise
-                (OpAugGaussian(), dict(key="data.input.img", std=0.03)),
-                # Convert to float so the tensor will have the same dtype as model
-                (OpToTensor(), dict(key="data.input.img", dtype=torch.float)),
-            ],
-        )
-=======
         :param train: add augmentation if True
         :param append: pipeline steps to append at the end of the suggested pipeline
         """
@@ -307,21 +204,10 @@
         
         if append is not None:
             dynamic_pipeline += append
->>>>>>> 9b26702a
 
         return PipelineDefault("dynamic", dynamic_pipeline)
 
     @staticmethod
-<<<<<<< HEAD
-    def dataset(
-        data_path: str,
-        cache_path: str,
-        train: bool = False,
-        reset_cache: bool = False,
-        num_workers: int = 10,
-        samples_ids: Optional[Sequence[Hashable]] = None,
-    ) -> DatasetDefault:
-=======
     def dataset(data_path: str,
                 cache_path: str,
                 train: bool = False,
@@ -329,38 +215,22 @@
                 num_workers: int = 10,
                 append_dyn_pipeline: Optional[Sequence[Tuple[OpBase, dict]]] = None,
                 samples_ids: Optional[Sequence[Hashable]] = None) -> DatasetDefault:
->>>>>>> 9b26702a
         """
         Get cached dataset
         :param train: if true returns the train dataset, else the validation one.
         :param reset_cache: set to True to reset the cache
         :param num_workers: number of processes used for caching
-<<<<<<< HEAD
-=======
         :param append_dyn_pipeline: pipeline steps to append at the end of the suggested dynamic pipeline 
->>>>>>> 9b26702a
         :param sample_ids: dataset including the specified sample_ids or None for all the samples.
         """
         # Download data if doesn't exist
-<<<<<<< HEAD
-        ISIC.download(data_path=data_path)
-
-        data_dir = os.path.join(data_path, "ISIC2019/ISIC_2019_Training_Input")
+        ISIC.download(data_path=data_path, sample_ids_to_download=samples_ids)
 
         if samples_ids is None:
             samples_ids = ISIC.sample_ids(data_path)
-
-        static_pipeline = ISIC.static_pipeline(data_dir)
-        dynamic_pipeline = ISIC.dynamic_pipeline(train)
-=======
-        ISIC.download(data_path=data_path, sample_ids_to_download=samples_ids)
-
-        if samples_ids is None:
-            samples_ids = ISIC.sample_ids(data_path)
         
         static_pipeline = ISIC.static_pipeline(data_path)
         dynamic_pipeline = ISIC.dynamic_pipeline(train, append=append_dyn_pipeline)
->>>>>>> 9b26702a
 
         cacher = SamplesCacher(
             f"isic_cache_ver{ISIC.DATASET_VER}",
