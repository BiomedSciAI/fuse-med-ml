import os
from glob import glob
from typing import Hashable, Optional, Sequence, Tuple

from fuse.utils.rand.param_sampler import Uniform, RandInt, RandBool
from fuse.utils.ndict import NDict

from fuse.data import DatasetDefault
from fuse.data.datasets.caching.samples_cacher import SamplesCacher
from fuse.data import PipelineDefault, OpToTensor
from fuse.data.ops.op_base import OpBase
from fuse.data.ops.ops_aug_common import OpSample, OpRandApply, OpVolumentation
from fuse.data.ops.ops_common import OpLambda, OpZScoreNorm
from fuseimg.data.ops.aug.geometry import OpAugAffine2D, OpRotation3D, OpResizeTo
from fuseimg.data.ops.aug.color import OpAugGaussian
from fuseimg.data.ops.image_loader import OpLoadImage
from fuseimg.data.ops.color import OpClip
import numpy as np
from fuse.data.utils.sample import get_sample_id
from functools import partial
import torch
import pandas as pd


class OpKnightSampleIDDecode(OpBase):
    """
    decodes sample id into image and segmentation filename
    """

    def __call__(self, sample_dict: NDict, test: bool = False) -> NDict:
        """ """

        sid = get_sample_id(sample_dict)
        sample_dict["data.input.case_id"] = sid
        img_filename_key = "data.input.img_path"
        if test:
            sample_dict[img_filename_key] = f"images/{sid}.nii.gz"
        else:
            sample_dict[img_filename_key] = os.path.join(sid, "imaging.nii.gz")

            seg_filename_key = "data.gt.seg_path"
            sample_dict[seg_filename_key] = os.path.join(
                sid, "aggregated_MAJ_seg.nii.gz"
            )

        return sample_dict


class OpClinicalLoad(OpBase):
    def __init__(self, json_path: str):
        super().__init__()
        self.json_path = json_path

    def __call__(self, sample_dict: NDict, test: bool = False) -> NDict:
        cols = [
            "case_id",
            "age_at_nephrectomy",
            "body_mass_index",
            "gender",
            "comorbidities",
            "smoking_history",
            "radiographic_size",
            "last_preop_egfr",
            "voxel_spacing",
        ]

        if test:
            json_data = pd.read_json(os.path.join(self.json_path, "features.json"))[
                cols
            ]
        else:
            cols += ["aua_risk_group"]
            json_data = pd.read_json(os.path.join(self.json_path, "knight.json"))[cols]

        sid = sample_dict["data.input.case_id"]
        row = json_data[json_data["case_id"] == sid].to_dict("records")[0]

        row["gender"] = int(row["gender"].lower() == "female")  # female:1 | male:0
        row["comorbidities"] = int(
            any(x for x in row["comorbidities"].values())
        )  # if has any comorbidity it is set to 1
        row["smoking_history"] = [
            "never_smoked",
            "previous_smoker",
            "current_smoker",
        ].index(row["smoking_history"])
        if row["last_preop_egfr"] is None or row["last_preop_egfr"]["value"] is None:
            row["last_preop_egfr"] = 77  # median value
        elif row["last_preop_egfr"]["value"] in (">=90", ">90"):
            row["last_preop_egfr"] = 90
        else:
            row["last_preop_egfr"] = row["last_preop_egfr"]["value"]

        if row["radiographic_size"] is None:
            row[
                "radiographic_size"
            ] = 4.1  # this is the median value on the training set
        if not test:
            sample_dict["data.gt.gt_global.task_1_label"] = int(
                row["aua_risk_group"] in ["high_risk", "very_high_risk"]
            )
            sample_dict["data.gt.gt_global.task_2_label"] = [
                "benign",
                "low_risk",
                "intermediate_risk",
                "high_risk",
                "very_high_risk",
            ].index(row["aua_risk_group"])
        row["voxel_spacing"] = (
            row["voxel_spacing"]["z_spacing"],
            row["voxel_spacing"]["y_spacing"],
            row["voxel_spacing"]["x_spacing"],
        )

        sample_dict["data.input.clinical"] = row
        return sample_dict


class OpPrepareClinical(OpBase):
    def __call__(
        self, sample_dict: NDict
    ) -> NDict:  # , op_id: Optional[str]) -> NDict:, op_id: Optional[str]) -> NDict:
        age = sample_dict["data.input.clinical.age_at_nephrectomy"]
        if age is not None and age > 0 and age < 120:
            age = np.array(age / 120.0).reshape(-1)
        else:
            age = np.array(-1.0).reshape(-1)

        bmi = sample_dict["data.input.clinical.body_mass_index"]
        if bmi is not None and bmi > 10 and bmi < 100:
            bmi = np.array(bmi / 50.0).reshape(-1)
        else:
            bmi = np.array(-1.0).reshape(-1)

        radiographic_size = sample_dict["data.input.clinical.radiographic_size"]
        if (
            radiographic_size is not None
            and radiographic_size > 0
            and radiographic_size < 50
        ):
            radiographic_size = np.array(radiographic_size / 15.0).reshape(-1)
        else:
            radiographic_size = np.array(-1.0).reshape(-1)

        preop_egfr = sample_dict["data.input.clinical.last_preop_egfr"]
        if preop_egfr is not None and preop_egfr > 0 and preop_egfr < 200:
            preop_egfr = np.array(preop_egfr / 90.0).reshape(-1)
        else:
            preop_egfr = np.array(-1.0).reshape(-1)
        # turn categorical features into one hot vectors
        gender = sample_dict["data.input.clinical.gender"]
        gender_one_hot = np.zeros(len(GENDER_INDEX))
        if gender in GENDER_INDEX.values():
            gender_one_hot[gender] = 1

        comorbidities = sample_dict["data.input.clinical.comorbidities"]
        comorbidities_one_hot = np.zeros(len(COMORBIDITIES_INDEX))
        if comorbidities in COMORBIDITIES_INDEX.values():
            comorbidities_one_hot[comorbidities] = 1

        smoking_history = sample_dict["data.input.clinical.smoking_history"]
        smoking_history_one_hot = np.zeros(len(SMOKE_HISTORY_INDEX))
        if smoking_history in SMOKE_HISTORY_INDEX.values():
            smoking_history_one_hot[smoking_history] = 1

        clinical_encoding = np.concatenate(
            (
                age,
                bmi,
                radiographic_size,
                preop_egfr,
                gender_one_hot,
                comorbidities_one_hot,
                smoking_history_one_hot,
            ),
            axis=0,
            dtype=np.float32,
        )
        sample_dict["data.input.clinical.all"] = clinical_encoding
        return sample_dict


class KNIGHT:
    """
    Dataset created for KNIGHT challenge - https://research.ibm.com/haifa/Workshops/KNIGHT/challenge.html
    Aims to predict the risk level of patients based on CT scan and/or clinical data.
    """

    @staticmethod
    def sample_ids(path: str) -> list:
        """
        get all the sample ids in train-set
        sample_id is directory file named case_xxxxx found in the specified path
        """
        files = [os.path.basename(f) for f in glob(os.path.join(path, "case_*"))]
        return files

    @staticmethod
    def static_pipeline(
        data_path: str, resize_to: Tuple, test: bool = False
    ) -> PipelineDefault:
        static_pipeline = PipelineDefault(
            "static",
            [
                # decoding sample ID
                (
                    OpKnightSampleIDDecode(),
                    dict(test=test),
                ),  # will save image and seg path to "data.input.img_path", "data.gt.seg_path" and load json data
                (OpClinicalLoad(data_path), dict(test=test)),
                # loading data
                (
                    OpLoadImage(data_path),
                    dict(
                        key_in="data.input.img_path",
                        key_out="data.input.img",
                        format="nib",
                    ),
                ),
                # fixed image normalization
                (OpClip(), dict(key="data.input.img", clip=(-62, 301))),
                (
                    OpZScoreNorm(),
                    dict(key="data.input.img", mean=104.0, std=75.3),
                ),  # kits normalization
                # transposing so the depth channel will be first
                (
                    OpLambda(partial(np.moveaxis, source=-1, destination=0)),
                    dict(key="data.input.img"),
                ),  # convert image from shape [H, W, D] to shape [D, H, W]
                (OpPrepareClinical(), dict()),  # process clinical data
                (
                    OpResizeTo(channels_first=False),
                    dict(key="data.input.img", output_shape=resize_to),
                ),
            ],
        )
        return static_pipeline

    @staticmethod
    def train_dynamic_pipeline() -> PipelineDefault:
        train_dynamic_pipeline = PipelineDefault(
            "dynamic",
            [
                # Numpy to tensor
                (OpToTensor(), dict(key="data.input.img", dtype=torch.float)),
                (OpToTensor(), dict(key="data.input.clinical.all")),
                (
                    OpRandApply(OpSample(OpRotation3D()), 0.5),
                    dict(
                        key="data.input.img",
                        z_rot=Uniform(-5.0, 5.0),
                        x_rot=Uniform(-5.0, 5.0),
                        y_rot=Uniform(-5.0, 5.0),
                    ),
                ),
                # affine transformation per slice but with the same arguments
                (
                    OpRandApply(OpSample(OpAugAffine2D()), 0.5),
                    dict(
                        key="data.input.img",
                        rotate=Uniform(-180.0, 180.0),
                        scale=Uniform(0.8, 1.2),
                        flip=(RandBool(0.5), RandBool(0.5)),
                        translate=(RandInt(-15, 15), RandInt(-15, 15)),
                    ),
                ),
                (
                    OpRandApply(OpAugGaussian(), 0.3),
                    dict(key="data.input.img", std=0.01),
                ),
                # add channel dimension -> [C=1, D, H, W]
                (OpLambda(partial(torch.unsqueeze, dim=0)), dict(key="data.input.img")),
            ],
        )
        return train_dynamic_pipeline

    @staticmethod
    def val_dynamic_pipeline() -> PipelineDefault:
        val_dynamic_pipeline = PipelineDefault(
            "dynamic",
            [
                # Numpy to tensor
                (OpToTensor(), dict(key="data.input.img", dtype=torch.float)),
                (OpToTensor(), dict(key="data.input.clinical.all")),
                # add channel dimension -> [C=1, D, H, W]
                (OpLambda(partial(torch.unsqueeze, dim=0)), dict(key="data.input.img")),
            ],
        )
        return val_dynamic_pipeline

    @staticmethod
    def dataset(
        data_path: str = "data",
        cache_dir: str = "cache",
        split: dict = None,
        sample_ids: Optional[Sequence[Hashable]] = None,
        test: bool = False,
        reset_cache: bool = False,
        resize_to: Tuple = (70, 256, 256),
        num_workers: int = 8,
    ) -> DatasetDefault:
        """
        Get cached dataset
        :param data_path: path to store the original data
        :param cache_dir: path to store the cache
        :param split: dictionary including sample ids for (train and validation) or test.
        :param sample_ids: dataset including the specified sample_ids. sample_id is case_{id:05d} (for example case_00001 or case_00100).
        either split or sample_ids is not None. there is no need in both of them.
        :param test: boolean indicating weather to use train dynamic pipeline or val. only necessary when using sample_ids param.
        :param reset_cache: set to True tp reset the cache
        :param train: True if used for training  - adds augmentation operations to the pipeline
        """
        train_dynamic_pipeline = KNIGHT.train_dynamic_pipeline()
        val_dynamic_pipeline = KNIGHT.val_dynamic_pipeline()

        # Create dataset
        if sample_ids is not None:
            static_pipeline = KNIGHT.static_pipeline(
                data_path, resize_to=resize_to, test=test
            )
            cacher = SamplesCacher(
<<<<<<< HEAD
                "cache", static_pipeline, cache_dirs=[f"{cache_dir}/data"], restart_cache=reset_cache, workers=num_workers
=======
                "cache",
                static_pipeline,
                cache_dirs=[f"{cache_dir}/data"],
                restart_cache=reset_cache,
                workers=8,
>>>>>>> 5fa57d42
            )
            dataset = DatasetDefault(
                sample_ids=sample_ids,
                static_pipeline=static_pipeline,
                dynamic_pipeline=val_dynamic_pipeline
                if test
                else train_dynamic_pipeline,
                cacher=cacher,
            )
            print("- Load and cache data:")
            dataset.create()
            print("- Load and cache data: Done")
            return dataset

        static_pipeline = KNIGHT.static_pipeline(
            data_path, resize_to=resize_to, test=("test" in split)
        )
        if "train" in split:
            train_cacher = SamplesCacher(
<<<<<<< HEAD
                "train_cache", static_pipeline, cache_dirs=[f"{cache_dir}/train"], restart_cache=reset_cache, workers=num_workers
=======
                "train_cache",
                static_pipeline,
                cache_dirs=[f"{cache_dir}/train"],
                restart_cache=reset_cache,
                workers=8,
>>>>>>> 5fa57d42
            )

            train_dataset = DatasetDefault(
                sample_ids=split["train"],
                static_pipeline=static_pipeline,
                dynamic_pipeline=train_dynamic_pipeline,
                cacher=train_cacher,
            )

            print("- Load and cache data:")
            train_dataset.create()

            print("- Load and cache data: Done")

            print("Train Data: Done", {"attrs": "bold"})

            #### Validation data
            print("Validation Data:", {"attrs": "bold"})

            val_cacher = SamplesCacher(
<<<<<<< HEAD
                "val_cache", static_pipeline, cache_dirs=[f"{cache_dir}/val"], restart_cache=reset_cache, workers=num_workers
=======
                "val_cache",
                static_pipeline,
                cache_dirs=[f"{cache_dir}/val"],
                restart_cache=reset_cache,
                workers=8,
>>>>>>> 5fa57d42
            )
            ## Create dataset
            validation_dataset = DatasetDefault(
                sample_ids=split["val"],
                static_pipeline=static_pipeline,
                dynamic_pipeline=val_dynamic_pipeline,
                cacher=val_cacher,
            )

            print("- Load and cache data:")
            validation_dataset.create()
            print("- Load and cache data: Done")

            print("Validation Data: Done", {"attrs": "bold"})

            return train_dataset, validation_dataset
        else:  # test only
            #### Test data
            print("Test Data:", {"attrs": "bold"})

            ## Create dataset
            test_dataset = DatasetDefault(
                sample_ids=split["test"],
                static_pipeline=static_pipeline,
                dynamic_pipeline=val_dynamic_pipeline,
            )

            print("- Load and cache data:")
            test_dataset.create()
            print("- Load and cache data: Done")

            print("Test Data: Done", {"attrs": "bold"})
            return test_dataset


GENDER_INDEX = {"male": 0, "female": 1}
COMORBIDITIES_INDEX = {"no comorbidities": 0, "comorbidities exist": 1}
SMOKE_HISTORY_INDEX = {"never smoked": 0, "previous smoker": 1, "current smoker": 2}<|MERGE_RESOLUTION|>--- conflicted
+++ resolved
@@ -320,15 +320,11 @@
                 data_path, resize_to=resize_to, test=test
             )
             cacher = SamplesCacher(
-<<<<<<< HEAD
-                "cache", static_pipeline, cache_dirs=[f"{cache_dir}/data"], restart_cache=reset_cache, workers=num_workers
-=======
                 "cache",
                 static_pipeline,
                 cache_dirs=[f"{cache_dir}/data"],
                 restart_cache=reset_cache,
                 workers=8,
->>>>>>> 5fa57d42
             )
             dataset = DatasetDefault(
                 sample_ids=sample_ids,
@@ -348,15 +344,11 @@
         )
         if "train" in split:
             train_cacher = SamplesCacher(
-<<<<<<< HEAD
-                "train_cache", static_pipeline, cache_dirs=[f"{cache_dir}/train"], restart_cache=reset_cache, workers=num_workers
-=======
                 "train_cache",
                 static_pipeline,
                 cache_dirs=[f"{cache_dir}/train"],
                 restart_cache=reset_cache,
-                workers=8,
->>>>>>> 5fa57d42
+                workers=num_workers,
             )
 
             train_dataset = DatasetDefault(
@@ -377,15 +369,11 @@
             print("Validation Data:", {"attrs": "bold"})
 
             val_cacher = SamplesCacher(
-<<<<<<< HEAD
-                "val_cache", static_pipeline, cache_dirs=[f"{cache_dir}/val"], restart_cache=reset_cache, workers=num_workers
-=======
                 "val_cache",
                 static_pipeline,
                 cache_dirs=[f"{cache_dir}/val"],
                 restart_cache=reset_cache,
-                workers=8,
->>>>>>> 5fa57d42
+                workers=num_workers,
             )
             ## Create dataset
             validation_dataset = DatasetDefault(
