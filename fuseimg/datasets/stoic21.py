--- conflicted
+++ resolved
@@ -19,12 +19,7 @@
 import os
 from functools import partial
 from glob import glob
-<<<<<<< HEAD
-from typing import Hashable, Optional, Sequence, Tuple
-=======
-import os
-from typing import Hashable, Optional, Sequence, Tuple, List
->>>>>>> ad767c03
+from typing import Hashable, List, Optional, Sequence, Tuple
 
 import numpy as np
 import skimage
