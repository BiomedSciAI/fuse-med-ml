import os
from typing import Hashable, Optional, Sequence
import glob
import os
import pickle
import numpy as np
from typing import Hashable, Optional, Sequence

import pandas as pd

from fuse.data import DatasetDefault
from fuse.data import PipelineDefault
from fuse.data.datasets.caching.samples_cacher import SamplesCacher
from fuse.data.ops.op_base import OpReversibleBase, OpBase
from fuse.data.utils.sample import get_sample_id
from fuse.utils import NDict
from fuseimg.data.ops import ops_mri

from enum import Enum, auto

import torch

DUKE_PROCESSED_FILE_DIR = '/projects/msieve_dev3/usr/common/duke_processed_files'
DUKE_DATA_DIR = '/projects/msieve2/Platform/BigMedilytics/Data/Duke-Breast-Cancer-MRI/'

def get_selected_series_index(sample_id, seq_id):
    patient_id = sample_id[0]
    if patient_id in ['Breast_MRI_120', 'Breast_MRI_596']:
        map = {'DCE_mix': [2], 'MASK': [0]}
    else:
        map = {'DCE_mix': [1], 'MASK': [0]}
    return map[seq_id]

class DukeLabelType(Enum):
    ispCR = 'ispCR'
    STAGING_TUMOR_SIZE = 'Staging Tumor Size'
    HISTOLOGY_TYPE = 'Histology Type'
    IS_HIGH_TUMOR_GRADE_TOTAL = 'is High Tumor Grade Total'

    def get_features_to_use(self):
        if self == DukeLabelType.ispCR:
            return ['Skin Invovlement', 'Tumor Size US', 'Tumor Size MG', 'Field of View',
                           'Contrast Bolus Volume',
                           'Race', 'Manufacturer', 'Slice Thickness']
        if self == DukeLabelType.STAGING_TUMOR_SIZE:
            return ['Skin Invovlement', 'Tumor Size US', 'Tumor Size MG', 'Field of View',
                           'Contrast Bolus Volume',
                           'Race', 'Manufacturer', 'Slice Thickness']
        if self == DukeLabelType.HISTOLOGY_TYPE:
            return ['Skin Invovlement', 'Tumor Size US', 'Tumor Size MG', 'Field of View',
                           'Contrast Bolus Volume',
                           'Race', 'Multicentric', 'Manufacturer', 'Slice Thickness']
        if self == DukeLabelType.IS_HIGH_TUMOR_GRADE_TOTAL:
            return ['Breast Density MG', 'PR', 'HER2', 'ER']
        raise NotImplementedError(self)

    def get_column_name(self):
        if self == DukeLabelType.ispCR:
            return 'Near pCR Strict'
        if self == DukeLabelType.STAGING_TUMOR_SIZE:
            return 'Staging Tumor Size'
        if self == DukeLabelType.HISTOLOGY_TYPE:
            return 'Histologic type'
        if self == DukeLabelType.IS_HIGH_TUMOR_GRADE_TOTAL:
             return 'Tumor Grade Total'
        raise NotImplementedError(self)

    def get_process_func(self):
        if self == DukeLabelType.ispCR:
            def update_func(ispCR):
                if ispCR>2:
                    return np.NaN
                if ispCR == 0 or ispCR == 2:
                    return 0
                else:
                    return 1
            return update_func

        if self == DukeLabelType.STAGING_TUMOR_SIZE:
            return lambda val: 1 if val > 1 else 0

        if self == DukeLabelType.HISTOLOGY_TYPE:
            def update_func(histology_type):
                if histology_type == 1:
                    return 0
                elif histology_type == 10:
                    return 1
                else:
                    return np.NaN
            return update_func

        if self == DukeLabelType.IS_HIGH_TUMOR_GRADE_TOTAL:
            return lambda grade: 1 if grade >= 7 else 0
        raise NotImplementedError(self)


    def get_value(self, clinical_features):
        col_name = self.get_column_name()
        value = clinical_features[col_name] + 0 # why should be add 0??
        process_func = self.get_process_func()
        if process_func is None:
            return value
        if isinstance(value, pd.Series):
            value = value.apply(process_func)
        else:
            value = process_func(value)
        return value

    def get_num_classes(self):
        return 2 # currrently all are binary classification tasks

class Duke:
    DUKE_DATASET_VER = 0

    @staticmethod
    def sample_ids():
        annotations_df = get_duke_annotations_df()
        return annotations_df['Patient ID'].values
        # return [f'Breast_MRI_{i:03d}' for i in range(1,923)]

    @staticmethod
    def static_pipeline(root_path, select_series_func) -> PipelineDefault:

        data_path = os.path.join(root_path, 'Duke-Breast-Cancer-MRI')
        metadata_path = os.path.join(root_path, 'metadata.csv')
        annotations_df = get_duke_annotations_df()

        def get_annotations(sample_id):
            patient_annotations = annotations_df[annotations_df['Patient ID'] == sample_id]
            assert patient_annotations.shape[0] == 1
            return patient_annotations.iloc[0]

        series_desc_2_sequence_map = get_series_desc_2_sequence_mapping(metadata_path)
        seq_ids = ['DCE_mix_ph1',
                   'DCE_mix_ph2',
                   'DCE_mix_ph3',
                   'DCE_mix_ph4',
                   'DCE_mix',
                   'DCE_mix_ph',
                   'MASK']

        static_pipeline = PipelineDefault("static", [
            # step 1: map sample_ids to
            (OpDukeSampleIDDecode(data_path=data_path),
             dict(key_out='data.input.mri_path')),
            # step 2: read files info for the sequences
            (ops_mri.OpExtractDicomsPerSeq(seq_ids=seq_ids, series_desc_2_sequence_map=series_desc_2_sequence_map,
                                           use_order_indicator=False),
             dict(key_in='data.input.mri_path',
                  key_out_sequences='data.input.sequence_ids',
                  key_out_path_prefix='data.input.path.',
                  key_out_dicoms_prefix='data.input.dicoms.',
                  key_out_series_num_prefix='data.input.series_num.')
             ),
            # step 3: Load STK volumes of MRI sequences
            (ops_mri.OpLoadDicomAsStkVol(reverse_order=False, is_file=False),
             dict(key_in_seq_ids='data.input.sequence_ids',
                  key_in_path_prefix='data.input.path.',
                  key_in_dicoms_prefix='data.input.dicoms.',
                  key_out_prefix='data.input.volumes.')),
            # step 4: group DCE sequnces into DCE_mix
            (ops_mri.OpGroupDCESequences(),
             dict(key_sequence_ids='data.input.sequence_ids',
                  key_path_prefix='data.input.path.',
                  key_series_num_prefix='data.input.series_num.',
                  key_volumes_prefix='data.input.volumes.')),

            # step 5: select single volume from DCE_mix sequence
            (ops_mri.OpSelectVolumes(get_indexes_func=select_series_func, delete_input_volumes=True),
             dict(key_in_sequence_ids='data.input.sequence_ids',
                  key_in_path_prefix='data.input.path.',
                  key_in_volumes_prefix='data.input.volumes.',
                  key_out_paths='data.input.selected_paths',
                  key_out_volumes='data.input.selected_volumes')),

            # step 6: set reference volume to be first and register other volumes with respect to it
            (ops_mri.OpResampleStkVolsBasedRef(reference_inx=0, interpolation='bspline'),
             dict(key='data.input.selected_volumes')),

            # step 7: create a single 4D volume from all the sequences (4th channel is the sequence)
            (ops_mri.OpStackList4DStk(delete_input_volumes=True), dict(key_in='data.input.selected_volumes',
                                                                       key_out_volume4d='data.input.volume4D',
                                                                       key_out_ref_volume='data.input.ref_volume')),

            # step 8:
            (ops_mri.OpRescale4DStk(), dict(key='data.input.volume4D')),

            # step 9: read tabular data for each patch
            (ops_mri.OpAddPatchesData(get_annotations_func=get_annotations),
             dict(key_out='data.input.patch_tab_data')),

            # step 10: create patch volumes: (i) fixed size around center of annotatins (orig), and (ii) entire annotations
            (ops_mri.OpCreatePatchVolumes(lsn_shape=(9, 100, 100), lsn_spacing=(1, 0.5, 0.5), delete_input_volumes=True),
             dict(key_in_volume4D='data.input.volume4D',
                  key_in_ref_volume='data.input.ref_volume',
                  key_in_patch_row='data.input.patch_tab_data',
                  key_out_cropped_vol='data.input.patch_volume_orig',
                  key_out_cropped_vol_by_mask='data.input.patch_volume'))
        ])

        return static_pipeline

    @staticmethod
    def dynamic_pipeline(label_type: Optional[DukeLabelType]=None):

        steps = [ (ops_mri.OpStk2Torch(),
                   dict(keys=['data.input.patch_volume_orig','data.input.patch_volume']))]
        if label_type is not None: #todo: wasn't checked!!!
            steps.append((OpAddDukeLabelAndClinicalFeatures(label_type=label_type),
                            dict(key_in='data.input.patch_tab_data',  key_out_gt='data.ground_truth',
                                 key_out_clinical_features='data.clinical_features', key_out_filter='data.filter')))
        dynamic_pipeline = PipelineDefault("dynamic", steps)

        return dynamic_pipeline


    @staticmethod
    def dataset(label_type: Optional[DukeLabelType]=None, cache_dir: Optional[str]=None, data_dir: Optional[str] = None,
                select_series_func=get_selected_series_index,
                reset_cache: bool = False, num_workers: int = 10,
                sample_ids: Optional[Sequence[Hashable]] = None) -> DatasetDefault:

        """
        :param label_type: type of label to use
        :param cache_dir: path to store the cache of the static pipeline
        :param data_dir: path to the original data
        :param select_series_func: which series to select for DCE_mix sequences
        :param reset_cache:
        :param num_workers:  number of processes used for caching
        :param sample_ids: list of selected patient_ids for the dataset
        :return:
        """

        if data_dir is None:
            data_dir = '/projects/msieve2/Platform/BigMedilytics/Data/Duke-Breast-Cancer-MRI/manifest-1607053360376/'

        if sample_ids is None:
            sample_ids = Duke.sample_ids()

        static_pipeline = Duke.static_pipeline(data_dir, select_series_func=select_series_func)
        dynamic_pipeline = Duke.dynamic_pipeline(label_type)

        if cache_dir is None:
            cacher = None
        else:
            cacher = SamplesCacher(f'duke_cache_ver{Duke.DUKE_DATASET_VER}',
                                   static_pipeline,
                                   [cache_dir], restart_cache=reset_cache, workers=num_workers,
                                   ignore_nan_inequality=True)

        my_dataset = DatasetDefault(sample_ids=sample_ids,
                                    static_pipeline=static_pipeline,
                                    dynamic_pipeline=dynamic_pipeline,
                                    cacher=cacher
                                    )
        my_dataset.create()
        return my_dataset


class OpDukeSampleIDDecode(OpReversibleBase):
    '''
    decodes sample id into path of MRI images
    '''

    def __init__(self, data_path: str, **kwargs):
        super().__init__(**kwargs)
        self._data_path = data_path

    def __call__(self, sample_dict: NDict, key_out: str, op_id: Optional[str]) -> NDict:
        sid = get_sample_id(sample_dict)

        sample_dict[key_out] = get_sample_path(self._data_path, sid)

        return sample_dict

    def reverse(self, sample_dict: dict, key_to_reverse: str, key_to_follow: str, op_id: Optional[str]) -> dict:
        return sample_dict



class OpAddDukeLabelAndClinicalFeatures(OpBase):
    '''
    decodes sample id into path of MRI images
    '''

    def __init__(self, label_type: DukeLabelType, is_concat_features_to_input: Optional[bool]=False, **kwargs):
        super().__init__(**kwargs)
        self._label_type = label_type
        self._is_concat_features_to_input = is_concat_features_to_input

    def __call__(self, sample_dict: NDict, key_in: str,
                 key_out_gt: str, key_out_clinical_features: str, key_out_filter:str) -> NDict:
        clinical_features = sample_dict[key_in]
        label_val = self._label_type.get_value(clinical_features)
        if np.isnan(label_val):
            return None # should filter example (instead of sample_dict['data.filter'] = True )

        sample_dict[key_out_filter] = False
        label_tensor = torch.tensor(label_val, dtype=torch.int64)
        sample_dict[key_out_gt] = label_tensor #'data.ground_truth'

        # add clinical
        features_to_use = self._label_type.get_features_to_use()


        clinical_features_to_use = torch.tensor([float(clinical_features[feature]) for feature in features_to_use],
                                                dtype=torch.float32)
        sample_dict[key_out_clinical_features] = clinical_features_to_use # 'data.clinical_features'

        if self._is_concat_features_to_input:
            # select input channel
            input_tensor = sample_dict['data.input']
            input_shape = input_tensor.shape
            for feature in clinical_features_to_use:
                input_tensor = torch.cat(
                    (input_tensor, feature.repeat(input_shape[1], input_shape[2], input_shape[3]).unsqueeze(0)), dim=0)
            sample_dict['data.input'] = input_tensor

        return sample_dict



def get_duke_annotations_df():  # todo: change!!!
    annotations_path = os.path.join(DUKE_PROCESSED_FILE_DIR, 'dataset_DUKE_folds_ver11102021TumorSize_seed1.pickle')
    with open(annotations_path, 'rb') as infile:
        fold_annotations_dict = pickle.load(infile)
    annotations_df = pd.concat(
        [fold_annotations_dict[f'data_fold{fold}'] for fold in range(len(fold_annotations_dict))])
    return annotations_df

<<<<<<< HEAD
def get_samples_for_debug(n_pos, n_neg, label_type):
    annotations_df = get_duke_annotations_df()
    label_values = label_type.get_value(annotations_df)
    patient_ids = annotations_df['Patient ID']
    sample_ids = []
    for label_val, n_vals in  zip([True, False], [n_pos, n_neg]):
        sample_ids += patient_ids[label_values == label_val].values.tolist()[:n_vals]
    return sample_ids
=======
def get_duke_raw_annotations_df():  # todo: change!!!
    annotations_path = os.path.join(DUKE_DATA_DIR, 'Annotation_Boxes.csv')
    annotations_df =  pd.read_csv(annotations_path)
    return annotations_df


>>>>>>> ee8e2484
def get_series_desc_2_sequence_mapping(metadata_path: str):
    # read metadata file and match between series_desc in metadata file and sequence
    metadata_df = pd.read_csv(metadata_path)
    series_description_list = metadata_df['Series Description'].unique()

    series_desc_2_sequence_mapping = {'ax dyn': 'DCE_mix_ph'}

    patterns = ['1st', '2nd', '3rd', '4th']
    for i_phase in range(1, 5):
        seq_id = f'DCE_mix_ph{i_phase}'
        phase_patterns = [patterns[i_phase - 1], f'{i_phase}ax', f'{i_phase}Ax', f'{i_phase}/ax', f'{i_phase}/Ax']

        for series_desc in series_description_list:
            has_match = any(p in series_desc for p in phase_patterns)
            if has_match:
                series_desc2 = series_desc.replace(f'{i_phase}ax', f'{i_phase}/ax').replace(f'{i_phase}Ax',
                                                                                            f'{i_phase}/Ax')
                series_desc_2_sequence_mapping[series_desc] = seq_id
                series_desc_2_sequence_mapping[series_desc2] = seq_id

    return series_desc_2_sequence_mapping


def get_sample_path(data_path, sample_id):
    sample_path_pattern = os.path.join(data_path, sample_id, '*')
    sample_path = glob.glob(sample_path_pattern)
    assert len(sample_path) == 1
    return sample_path[0]





<|MERGE_RESOLUTION|>--- conflicted
+++ resolved
@@ -3,7 +3,6 @@
 import glob
 import os
 import pickle
-import numpy as np
 from typing import Hashable, Optional, Sequence
 
 import pandas as pd
@@ -328,7 +327,11 @@
         [fold_annotations_dict[f'data_fold{fold}'] for fold in range(len(fold_annotations_dict))])
     return annotations_df
 
-<<<<<<< HEAD
+def get_duke_raw_annotations_df():  # todo: change!!!
+    annotations_path = os.path.join(DUKE_DATA_DIR, 'Annotation_Boxes.csv')
+    annotations_df =  pd.read_csv(annotations_path)
+    return annotations_df
+
 def get_samples_for_debug(n_pos, n_neg, label_type):
     annotations_df = get_duke_annotations_df()
     label_values = label_type.get_value(annotations_df)
@@ -337,14 +340,6 @@
     for label_val, n_vals in  zip([True, False], [n_pos, n_neg]):
         sample_ids += patient_ids[label_values == label_val].values.tolist()[:n_vals]
     return sample_ids
-=======
-def get_duke_raw_annotations_df():  # todo: change!!!
-    annotations_path = os.path.join(DUKE_DATA_DIR, 'Annotation_Boxes.csv')
-    annotations_df =  pd.read_csv(annotations_path)
-    return annotations_df
-
-
->>>>>>> ee8e2484
 def get_series_desc_2_sequence_mapping(metadata_path: str):
     # read metadata file and match between series_desc in metadata file and sequence
     metadata_df = pd.read_csv(metadata_path)
