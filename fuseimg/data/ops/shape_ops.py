<<<<<<< HEAD
from typing import List, Tuple

=======
from typing import Tuple, List, Dict, Any
>>>>>>> ad767c03
import numpy as np
import skimage
import torch
import torchvision.transforms.functional as TTF
from skimage import measure
from torch import Tensor

from fuse.data.ops.op_base import OpBase
from fuse.utils.ndict import NDict
from fuseimg.data.ops.ops_common_imaging import OpApplyTypesImaging
from fuseimg.utils.typing.key_types_imaging import DataTypeImaging


def sanity_check_HWC(input_tensor: Tensor) -> None:
    if 3 != input_tensor.ndim:
        raise Exception(f"expected 3 dim tensor, instead got {input_tensor.shape}")
    assert input_tensor.shape[2] < input_tensor.shape[0]
    assert input_tensor.shape[2] < input_tensor.shape[1]


def sanity_check_CHW(input_tensor: Tensor) -> None:
    if 3 != input_tensor.ndim:
        raise Exception(f"expected 3 dim tensor, instead got {input_tensor.shape}")
    assert input_tensor.shape[0] < input_tensor.shape[1]
    assert input_tensor.shape[0] < input_tensor.shape[2]


class OpHWCToCHW(OpBase):
    """
    HWC (height, width, channel) to CHW (channel, height, width)
    """

    def __call__(self, sample_dict: NDict, key: str) -> NDict:
        """
        :param key: key to torch tensor of shape [H, W, C]
        """
        input_tensor: Tensor = sample_dict[key]

        sanity_check_HWC(input_tensor)
        input_tensor = input_tensor.permute(dims=(2, 0, 1))
        sanity_check_CHW(input_tensor)

        sample_dict[key] = input_tensor
        return sample_dict


class OpCHWToHWC(OpBase):
    """
    CHW (channel, height, width) to HWC (height, width, channel)
    """

    def __call__(self, sample_dict: NDict, key: str) -> NDict:
        """
        :param key: key to torch tensor of shape [C, H, W]
        """
        input_tensor: Tensor = sample_dict[key]

        sanity_check_CHW(input_tensor)
        input_tensor = input_tensor.permute(dims=(1, 2, 0))
        sanity_check_HWC(input_tensor)

        sample_dict[key] = input_tensor
        return sample_dict


class OpSelectSlice(OpBase):
    """
    select one slice from the input tensor,
    from the first dimension of a >2 dimensional input
    """

    def __init__(self, **kwargs: Dict[str, Any]):
        super().__init__(**kwargs)

    def __call__(self, sample_dict: NDict, key: str, slice_idx: int) -> NDict:
        """
        :param slice_idx: the index of the selected slice from the 1st dimmention of an input tensor
        """

        img = sample_dict[key]
        if len(img.shape) < 3:
            return sample_dict

        img = img[slice_idx]
        sample_dict[key] = img
        return sample_dict


class OpResizeAndPad2D(OpBase):
    """
    Resize and Pad a 2D image
    """

    def __init__(self, number_of_channels: int = 1, pad_value: int = 0, **kwargs: Dict[str, Any]):
        super().__init__(**kwargs)
        self.number_of_channels = number_of_channels
        self.pad_value = pad_value

    def pad_image(
        self, inner_image: np.ndarray, padding: Tuple[float, float], resize_to: Tuple[int, int]
    ) -> np.ndarray:
        """
        pads image to requested size ,
        pads both side equally by the same input padding size (left = right = padding[1] , up = down= padding[0] )  ,
        padding default value is zero or minimum value in normalized target range
        :param inner_image: image of shape [H, W, C] of type numpy float32
        :param padding: required padding [x,y]
        :param resize_to: original requested resolution
        :param normalized_target_range: requested normalized image pixels range
        :param number_of_channels: number of color channels in the image
        :return: padded image
        """
        image = self.pad_inner_image(
            inner_image,
            outer_height=resize_to[0] + 2 * padding[0],
            outer_width=resize_to[1] + 2 * padding[1],
            pad_value=self.pad_value,
        )
        return image

    def pad_inner_image(self, image: np.ndarray, outer_height: int, outer_width: int, pad_value: float) -> np.ndarray:
        """
        Pastes input image in the middle of a larger one
        :param image:        image of shape [H, W, C]
        :param outer_height: final outer height
        :param outer_width:  final outer width
        :param pad_value:    value for padding around inner image
        :number_of_channels  final number of channels in the image
        :return:             padded image
        """
        inner_height, inner_width = image.shape[0], image.shape[1]
        h_offset = int((outer_height - inner_height) / 2.0)
        w_offset = int((outer_width - inner_width) / 2.0)
        if self.number_of_channels > 1:
            outer_image = np.ones((outer_height, outer_width, self.number_of_channels), dtype=image.dtype) * pad_value
            outer_image[h_offset : h_offset + inner_height, w_offset : w_offset + inner_width, :] = image
        elif self.number_of_channels == 1:
            outer_image = np.ones((outer_height, outer_width), dtype=image.dtype) * pad_value
            outer_image[h_offset : h_offset + inner_height, w_offset : w_offset + inner_width] = image
        return outer_image

    def resize_image(self, inner_image: np.ndarray, resize_to: Tuple[int, int]) -> np.ndarray:
        """
        resize image to the required resolution
        :param inner_image: image of shape [H, W, C]
        :param resize_to: required resolution [height, width]
        :return: resized image
        """
        inner_image_height, inner_image_width = inner_image.shape[0], inner_image.shape[1]
        if inner_image_height > resize_to[0]:
            h_ratio = resize_to[0] / inner_image_height
        else:
            h_ratio = 1
        if inner_image_width > resize_to[1]:
            w_ratio = resize_to[1] / inner_image_width
        else:
            w_ratio = 1

        resize_ratio = min(h_ratio, w_ratio)
        if resize_ratio != 1:
            inner_image = skimage.transform.resize(
                inner_image,
                output_shape=(int(inner_image_height * resize_ratio), int(inner_image_width * resize_ratio)),
                mode="reflect",
                anti_aliasing=True,
            )
        return inner_image

    def __call__(self, sample_dict: NDict, key: str, resize_to: Tuple, padding: Tuple) -> NDict:
        """
        :param resize_to:               new size of input images, keeping proportions
        :param padding:                 required padding size [x,y]
        """

        img = sample_dict[key]
        # resize
        if resize_to is not None:
            img = self.resize_image(img, resize_to)

        # padding
        if padding is not None:
            img = self.pad_image(img, padding, resize_to)
        sample_dict[key] = img
        return sample_dict


class OpFindBiggestNonEmptyBbox2D(OpBase):
    """
    Finds the the biggest connected component bounding box in the image that is non empty (dark)
    """

    def __init__(self, dark_area_threshold: int = 10, blocks_num: int = 30, **kwargs: dict):
        super().__init__(**kwargs)
        self.dark_area_threshold = dark_area_threshold
        self.blocks_num = blocks_num

    def find_biggest_non_emtpy_bbox(self, img: np.ndarray) -> Tuple[int, int, int, int]:
        """
        split the images into blocks, each block containing (1/30 x 1/30) of the image.
        All blocks above a threshold (10) are considered non-empty.
        Then, the biggest connected component (at the blocks level) is extracted, and its axis-aligned bbox is returned.
        :param img: Image instance , expected 2d integer grayscale image where 0 is black background color
        :param dark_area_threshold: defines grayscale level from which lower is consider dark / outside of body
        :param blocks_num: number of blocks the algorithm split the images into
        :return: four coordinates of the bounding box
        """
        bl_rows = img.shape[0] // self.blocks_num
        bl_cols = img.shape[1] // self.blocks_num

        rows_starts = list(range(self.blocks_num))
        cols_starts = list(range(self.blocks_num))

        rows_starts = list(map(lambda x: x * bl_rows, rows_starts))
        cols_starts = list(map(lambda x: x * bl_cols, cols_starts))

        cells = np.zeros((self.blocks_num, self.blocks_num))

        for ri, r in enumerate(rows_starts):
            for ci, c in enumerate(cols_starts):
                r_end = min(img.shape[0] - 1, r + bl_rows)
                c_end = min(img.shape[1] - 1, c + bl_cols)
                cells[ri, ci] = np.mean(img[r:r_end, c:c_end])

        cells_binary = np.zeros((self.blocks_num, self.blocks_num), dtype=bool)
        cells_binary[cells > self.dark_area_threshold] = True
        blobs_labels = measure.label(cells_binary, background=0)
        regions = measure.regionprops(blobs_labels)

        regions_areas = [r.area for r in regions]
        if len(regions) < 1:
            print("Warning: could not crop properly! fallbacking to full image")
            return 0, 0, img.shape[0] - 1, img.shape[1] - 1

        for i, r in enumerate(regions):
            if r.label == 0:
                regions_areas[i] = -1
                break
        max_ind = np.argmax(regions_areas)
        bbox = regions[max_ind].bbox

        full_img_bbox = [bbox[0] * bl_rows, bbox[1] * bl_cols, (bbox[2] + 1) * bl_rows, (bbox[3] + 1) * bl_cols]
        minr, minc, maxr, maxc = full_img_bbox
        maxr = min(maxr, img.shape[0] - 1)
        maxc = min(maxc, img.shape[1] - 1)

        return minr, minc, maxr, maxc

    def __call__(self, sample_dict: NDict, key: str) -> NDict:
        """ """

        img = sample_dict[key]
        aabb = self.find_biggest_non_emtpy_bbox(img)
        img = img[aabb[0] : aabb[2], aabb[1] : aabb[3]].copy()
        sample_dict[key] = img
        return sample_dict


class OpFlipBrightSideOnLeft2D(OpBase):
    """
    Returns an image where the brigheter half side is on the left, flips the image if the condition does nt hold.
    """

    def __init__(self, max_pixel_value: float = 255.0, dark_region_ratio: float = 15.0, **kwargs: dict):
        super().__init__(**kwargs)
        self.max_pixel_value = max_pixel_value
        self.dark_region_ratio = dark_region_ratio

    def check_bright_side_is_left(self, image: np.ndarray) -> bool:
        """
        checks if the bright side is in the left of the image
        :param image: numpy image , expected 2d grayscale image
        :param max_pixel_value: maximum possible value in the image grayscale format
        :param dark_region_ratio: the raito of possible grayscale values which are considered dark
        :return: True iff the bright side is left
        """
        cols = image.shape[1]
        left_side = image[:, : cols // 2]
        right_side = image[:, cols // 2 :]
        dark_region = self.max_pixel_value / self.dark_region_ratio
        return np.count_nonzero(left_side < dark_region) < np.count_nonzero(right_side < dark_region)

    def __call__(self, sample_dict: NDict, key: str) -> NDict:
        """
        :param image: numpy image , expected 2d grayscale image
        :return: image where the breast is in the left
        """

        image = sample_dict[key]
        if not self.check_bright_side_is_left(image):  # orig
            image = np.fliplr(image)
            sample_dict[key] = image
        return sample_dict


op_select_slice_img_and_seg = OpApplyTypesImaging(
    {DataTypeImaging.IMAGE: (OpSelectSlice(), {}), DataTypeImaging.SEG: (OpSelectSlice(), {})}
)


class OpPad(OpBase):
    """
    Pad the given image on all the sides. Supports Tensor & ndarray.
    """

    def __call__(
        self, sample_dict: NDict, key: str, padding: List[int], fill: int = 0, mode: str = "constant", **kwargs: dict
    ) -> NDict:
        """
        Pad values
        :param key: key to an image in sample_dict - either torch tensor or ndarray
        :param padding: padding on each border. can be differerniate each border by passing a list.
        :param fill: if mode = 'constant', pads with fill's value.
        :param padding_mode: see torch's & numpy's pad functions for more details.
        :param kwargs: numpy's pad function give supports to more arguments. See it's docs for more details.
        """

        img = sample_dict[key]

        if torch.is_tensor(img):
            processed_img = TTF.pad(img, padding, fill, mode)

        elif isinstance(img, np.ndarray):
            # kwargs['constant_values'] = fill
            processed_img = np.pad(img, pad_width=padding, mode=mode, constant_values=fill, **kwargs)

        else:
            raise Exception(f"Error: OpPad expects Tensor or nd.array object, but got {type(img)}.")

        sample_dict[key] = processed_img
        return sample_dict<|MERGE_RESOLUTION|>--- conflicted
+++ resolved
@@ -1,9 +1,5 @@
-<<<<<<< HEAD
-from typing import List, Tuple
-
-=======
-from typing import Tuple, List, Dict, Any
->>>>>>> ad767c03
+from typing import Any, Dict, List, Tuple
+
 import numpy as np
 import skimage
 import torch
