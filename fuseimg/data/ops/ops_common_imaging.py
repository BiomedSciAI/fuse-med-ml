--- conflicted
+++ resolved
@@ -2,15 +2,7 @@
 from fuseimg.utils.typing.key_types_imaging import type_detector_imaging
 from functools import partial
 
-<<<<<<< HEAD
-OpApplyTypesImaging = partial(OpApplyTypes, 
-    type_detector = type_detector_imaging,
-)
-
-
-=======
 OpApplyTypesImaging = partial(
     OpApplyTypes,
     type_detector=type_detector_imaging,
-)
->>>>>>> 3b2c4754
+)