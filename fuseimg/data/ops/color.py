--- conflicted
+++ resolved
@@ -1,9 +1,5 @@
-<<<<<<< HEAD
-from typing import Tuple, Union
+from typing import Any, Dict, Tuple, Union
 
-=======
-from typing import Tuple, Union, Dict, Any
->>>>>>> ad767c03
 import numpy as np
 import torch
 
