from typing import List, Optional, Tuple, Union

from PIL import Image

import numpy as np
import torch
import torchvision.transforms.functional as TTF
import torchvision.transforms as transforms
import skimage
import skimage.transform

from fuse.utils.ndict import NDict

from fuse.data import OpBase


class OpAugAffine2D(OpBase):
    """
    2D affine transformation
    """

    def __init__(self, verify_arguments: bool = True):
        """
        :param verify_arguments: this op expects torch tensor with either 2 or 3 dimensions. Set to False to disable verification
        """
        super().__init__()
        self._verify_arguments = verify_arguments

    def __call__(
        self,
        sample_dict: NDict,
        key: str,
        rotate: float = 0.0,
        translate: Tuple[float, float] = (0.0, 0.0),
        scale: Tuple[float, float] = 1.0,
        flip: Tuple[bool, bool] = (False, False),
        shear: float = 0.0,
        channels: Optional[List[int]] = None,
        interpolation: int = transforms.InterpolationMode.BILINEAR,
    ) -> Union[None, dict, List[dict]]:
        """
        :param key: key to a tensor stored in sample_dict: 2D tensor representing an image to augment, shape [num_channels, height, width] or [height, width]
        :param rotate: angle [-360.0 - 360.0]
        :param translate: translation per spatial axis (number of pixels). The sign used as the direction.
        :param scale: scale factor
        :param flip: flip per spatial axis flip[0] for vertical flip and flip[1] for horizontal flip
        :param shear: shear factor
        :param channels: apply the augmentation on the specified channels. Set to None to apply to all channels.
        :param interpolation: used PIL interpolation method see TTF.affine for details.
        :return: the augmented image
        """
        aug_input = sample_dict[key]
<<<<<<< HEAD
=======

        # verify
        if self._verify_arguments:
            assert isinstance(
                aug_input, torch.Tensor
            ), f"Error: OpAugAffine2D expects torch Tensor, got {type(aug_input)}"
            assert len(aug_input.shape) in [
                2,
                3,
            ], f"Error: OpAugAffine2D expects tensor with 2 or 3 dimensions. got {aug_input.shape}"
>>>>>>> 3b2c4754

        aug_tensor = auf_affine_2D(aug_input, translate=translate, scale=scale, flip=flip, shear=shear, channels=channels, verify_arguments=self._verify_arguments)

        sample_dict[key] = aug_tensor
        return sample_dict

def auf_affine_2D(aug_input, rotate: float = 0.0, translate: Tuple[float, float] = (0.0, 0.0),
                    scale: Tuple[float, float] = 1.0, flip: Tuple[bool, bool] = (False, False), shear: float = 0.0,
                    channels: Optional[List[int]] = None, verify_arguments:Optional[bool] = True):
    # verify
    if verify_arguments:
        assert isinstance(aug_input, torch.Tensor), f"Error: OpAugAffine2D expects torch Tensor, got {type(aug_input)}"
        assert len(aug_input.shape) in [2, 3], f"Error: OpAugAffine2D expects tensor with 2 or 3 dimensions. got {aug_input.shape}"

    # Support for 2D inputs - implicit single channel
    if len(aug_input.shape) == 2:
        aug_input = aug_input.unsqueeze(dim=0)
        remember_to_squeeze = True
    else:
        remember_to_squeeze = False

        # convert to PIL (required by affine augmentation function)
        if channels is None:
            channels = list(range(aug_input.shape[0]))
        aug_tensor = aug_input
        for channel in channels:
            aug_channel_tensor = aug_input[channel].numpy()
            aug_channel_tensor = Image.fromarray(aug_channel_tensor)
            aug_channel_tensor = TTF.affine(
                aug_channel_tensor,
                angle=rotate,
                scale=scale,
                interpolation=interpolation,
                translate=translate,
                shear=shear,
            )
            if flip[0]:
                aug_channel_tensor = TTF.vflip(aug_channel_tensor)
            if flip[1]:
                aug_channel_tensor = TTF.hflip(aug_channel_tensor)

            # convert back to torch tensor
            aug_channel_tensor = np.array(aug_channel_tensor)
            aug_channel_tensor = torch.from_numpy(aug_channel_tensor)

            # set the augmented channel
            aug_tensor[channel] = aug_channel_tensor

    # squeeze back to 2-dim if needed
    if remember_to_squeeze:
        aug_tensor = aug_tensor.squeeze(dim=0)
    return aug_tensor


class OpAugCropAndResize2D(OpBase):
    """
    Alternative to rescaling in OpAugAffine2D: center crop and resize back to the original dimensions. if scale is bigger than 1.0. the image first padded.
    """

    def __init__(self, verify_arguments: bool = True):
        """
        :param verify_arguments: this ops expects torch tensor with either 2 or 3 dimensions. Set to False to disable verification
        """
        super().__init__()
        self._verify_arguments = verify_arguments

    def __call__(
        self, sample_dict: NDict, key: str, scale: Tuple[float, float], channels: Optional[List[int]] = None
    ) -> Union[None, dict, List[dict]]:
        """
        :param key: key to a tensor stored in sample_dict: 2D tensor representing an image to augment, shape [num_channels, height, width] or [height, width]
        :param scale: tuple of positive floats
        :param channels: apply augmentation on the specified channels or None for all of them
        :return: the augmented tensor
        """
        aug_input = sample_dict[key]

        # verify
        if self._verify_arguments:
            assert isinstance(
                aug_input, torch.Tensor
            ), f"Error: OpAugCropAndResize2D expects torch Tensor, got {type(aug_input)}"
            assert len(aug_input.shape) in [
                2,
                3,
            ], f"Error: OpAugCropAndResize2D expects tensor with 2 or 3 dimensions. got {aug_input.shape}"

        if len(aug_input.shape) == 2:
            aug_input = aug_input.unsqueeze(dim=0)
            remember_to_squeeze = True
        else:
            remember_to_squeeze = False

        if channels is None:
            channels = list(range(aug_input.shape[0]))
        aug_tensor = aug_input
        for channel in channels:
            aug_channel_tensor = aug_input[channel]

            if scale[0] != 1.0 or scale[1] != 1.0:
                cropped_shape = (
                    int(aug_channel_tensor.shape[0] * scale[0]),
                    int(aug_channel_tensor.shape[1] * scale[1]),
                )
                padding = [[0, 0], [0, 0]]
                for dim in range(2):
                    if scale[dim] > 1.0:
                        padding[dim][0] = (cropped_shape[dim] - aug_channel_tensor.shape[dim]) // 2
                        padding[dim][1] = (cropped_shape[dim] - aug_channel_tensor.shape[dim]) - padding[dim][0]
                aug_channel_tensor_pad = TTF.pad(
                    aug_channel_tensor.unsqueeze(0), (padding[1][0], padding[0][0], padding[1][1], padding[0][1])
                )
                aug_channel_tensor_cropped = TTF.center_crop(aug_channel_tensor_pad, cropped_shape)
                aug_channel_tensor = TTF.resize(aug_channel_tensor_cropped, aug_channel_tensor.shape).squeeze(0)
                # set the augmented channel
                aug_tensor[channel] = aug_channel_tensor

        # squeeze back to 2-dim if needed
        if remember_to_squeeze:
            aug_tensor = aug_tensor.squeeze(dim=0)

        sample_dict[key] = aug_tensor
        return sample_dict


class OpAugSqueeze3Dto2D(OpBase):
    """
    Squeeze selected axis of volume image into channel dimension, in order to fit the 2D augmentation functions
    """

    def __init__(self, verify_arguments: bool = True):
        """
        :param verify_arguments: this ops expects torch tensor with 4 dimensions. Set to False to disable verification
        """
        super().__init__()
        self._verify_arguments = verify_arguments

    def __call__(self, sample_dict: NDict, key: str, axis_squeeze: int) -> NDict:
        """
        :param key: key to a tensor stored in sample_dict: 3D tensor representing an image to augment, shape [num_channels, spatial axis 1, spatial axis 2, spatial axis 3]
        :param axis_squeeze: the axis (1, 2 or 3) to squeeze into channel dimension - typically z axis
        """
        aug_input = sample_dict[key]
<<<<<<< HEAD
        aug_output =squeeze_3D_to_2D(aug_input, axis_squeeze, self._verify_arguments)
=======

        # verify
        if self._verify_arguments:
            assert isinstance(
                aug_input, torch.Tensor
            ), f"Error: OpAugSqueeze3Dto2D expects torch Tensor, got {type(aug_input)}"
            assert (
                len(aug_input.shape) == 4
            ), f"Error: OpAugSqueeze3Dto2D expects tensor with 4 dimensions. got {aug_input.shape}"

        # aug_input shape is [channels, axis_1, axis_2, axis_3]
        if axis_squeeze == 1:
            pass
        elif axis_squeeze == 2:
            aug_input = aug_input.permute((0, 2, 1, 3))
            # aug_input shape is [channels, axis_2, axis_1, axis_3]
        elif axis_squeeze == 3:
            aug_input = aug_input.permute((0, 3, 1, 2))
            # aug_input shape is [channels, axis_3, axis_1, axis_2]
        else:
            raise Exception(f"Error: axis squeeze must be 1, 2, or 3, got {axis_squeeze}")

        aug_output = aug_input.reshape((aug_input.shape[0] * aug_input.shape[1],) + aug_input.shape[2:])
>>>>>>> 3b2c4754

        sample_dict[key] = aug_output
        return sample_dict

<<<<<<< HEAD
def squeeze_3D_to_2D(aug_input, axis_squeeze: int, verify_arguments=True):
    # verify
    if verify_arguments:
        assert isinstance(aug_input, torch.Tensor), f"Error: OpAugSqueeze3Dto2D expects torch Tensor, got {type(aug_input)}"
        assert len(aug_input.shape) == 4, f"Error: OpAugSqueeze3Dto2D expects tensor with 4 dimensions. got {aug_input.shape}"

    # aug_input shape is [channels, axis_1, axis_2, axis_3]
    if axis_squeeze == 1:
        pass
    elif axis_squeeze == 2:
        aug_input = aug_input.permute((0, 2, 1, 3))
        # aug_input shape is [channels, axis_2, axis_1, axis_3]
    elif axis_squeeze == 3:
        aug_input = aug_input.permute((0, 3, 1, 2))
        # aug_input shape is [channels, axis_3, axis_1, axis_2]
    else:
        raise Exception(f"Error: axis squeeze must be 1, 2, or 3, got {axis_squeeze}")

    aug_output = aug_input.reshape((aug_input.shape[0] * aug_input.shape[1],) + aug_input.shape[2:])
    return aug_output
=======
>>>>>>> 3b2c4754

class OpAugUnsqueeze3DFrom2D(OpBase):
    def __init__(self, verify_arguments: bool = True):
        """
        :param verify_arguments: this ops expects torch tensor with 2 dimensions. Set to False to disable verification
        """
        super().__init__()
        self._verify_arguments = verify_arguments

    """
    Unsqueeze selected axis of volume image from channel dimension, restore the original shape squeezed by OpAugSqueeze3Dto2D
    """

    def __call__(self, sample_dict: NDict, key: str, axis_squeeze: int, channels: int) -> NDict:
        """
        :param key: key to a tensor stored in sample_dict and squeezed by OpAugSqueeze3Dto2D
        :param axis_squeeze: axis squeeze as specified in OpAugSqueeze3Dto2D
        :param channels: number of channels in the original tensor (before OpAugSqueeze3Dto2D)
        """
        aug_input = sample_dict[key]
        aug_output = unsqueeze_3D_from_2D(aug_input, axis_squeeze, channels, self._verify_arguments)

<<<<<<< HEAD
        sample_dict[key] = aug_output
        return sample_dict

def unsqueeze_3D_from_2D(aug_input: torch.Tensor, axis_squeeze: int, channels: int, verify_arguments: Optional[bool]=True):
    # verify
    if verify_arguments:
        assert isinstance(aug_input, torch.Tensor), f"Error: OpAugUnsqueeze3DFrom2D expects torch Tensor, got {type(aug_input)}"
        assert len(aug_input.shape) == 3, f"Error: OpAugUnsqueeze3DFrom2D expects tensor with 3 dimensions. got {aug_input.shape}"


    aug_output = aug_input.reshape((channels, aug_input.shape[0] // channels) + aug_input.shape[1:])

    if axis_squeeze == 1:
        pass
    elif axis_squeeze == 2:
        # aug_output shape is [channels, axis_2, axis_1, axis_3]
        aug_output = aug_output.permute((0, 2, 1, 3))
        # aug_input shape is [channels, axis 1, axis 2, axis 3]
    elif axis_squeeze == 3:
        # aug_output shape is [channels, axis_3, axis_1, axis_2]
        aug_output = aug_output.permute((0, 2, 3, 1))
        # aug_input shape is [channels, axis 1, axis 2, axis 3]
    else:
        raise Exception(f"Error: axis squeeze must be 1, 2, or 3, got {axis_squeeze}")
    return aug_output
=======
        # verify
        if self._verify_arguments:
            assert isinstance(
                aug_input, torch.Tensor
            ), f"Error: OpAugUnsqueeze3DFrom2D expects torch Tensor, got {type(aug_input)}"
            assert (
                len(aug_input.shape) == 3
            ), f"Error: OpAugUnsqueeze3DFrom2D expects tensor with 3 dimensions. got {aug_input.shape}"

        aug_output = aug_input.reshape((channels, aug_input.shape[0] // channels) + aug_input.shape[1:])

        if axis_squeeze == 1:
            pass
        elif axis_squeeze == 2:
            # aug_output shape is [channels, axis_2, axis_1, axis_3]
            aug_output = aug_output.permute((0, 2, 1, 3))
            # aug_input shape is [channels, axis 1, axis 2, axis 3]
        elif axis_squeeze == 3:
            # aug_output shape is [channels, axis_3, axis_1, axis_2]
            aug_output = aug_output.permute((0, 2, 3, 1))
            # aug_input shape is [channels, axis 1, axis 2, axis 3]
        else:
            raise Exception(f"Error: axis squeeze must be 1, 2, or 3, got {axis_squeeze}")

        sample_dict[key] = aug_output
        return sample_dict

>>>>>>> 3b2c4754

class OpCrop3D(OpBase):
    """
    crop to certain size. if the image is smaller than the size then its padded.
    """

<<<<<<< HEAD
    def __call__(self, sample_dict: NDict, key: str, output_shape: Tuple[int, int, int],
                           z_move=0.5,x_move=0.5,y_move=0.5,fill: int = 0,
        ):
=======
    def __call__(
        self,
        sample_dict: NDict,
        key: str,
        output_shape: Tuple[int, int, int],
        z_move=0.5,
        x_move=0.5,
        y_move=0.5,
        fill: int = 0,
    ):
>>>>>>> 3b2c4754
        """
        :param key: key to a tensor stored in sample_dict and get cropped by OpRandomCrop3D
        :param out_size: shape of the output tensor
        :param fill: if the image needs padding then it will be filled with that value
        :param z_move: float between 0 and 1 which is the proportion of the movement that can be done (for x and y is the same idea).
        when they are all set to 0.5 it means we are cropping from the center of the image.
        """
        aug_input = sample_dict[key]
        assert len(aug_input.shape) == len(output_shape)
        assert z_move >= 0 and z_move <= 1
        assert x_move >= 0 and x_move <= 1
        assert y_move >= 0 and y_move <= 1
        depth, height, width = aug_input.shape  # input is in the form [D,H,W]

        aug_tensor = torch.full(output_shape, fill, dtype=torch.float32)

        if depth > output_shape[0]:
            crop_start = round(z_move * (depth - output_shape[0]))
            aug_input = aug_input[crop_start : crop_start + output_shape[0], :, :]
        if height > output_shape[1]:
            crop_start = round(y_move * (height - output_shape[1]))
            aug_input = aug_input[:, crop_start : crop_start + output_shape[1], :]
        if width > output_shape[2]:
            crop_start = round(x_move * (width - output_shape[2]))
            aug_input = aug_input[:, :, crop_start : crop_start + output_shape[2]]

        aug_tensor[:depth, :height, :width] = aug_input
        sample_dict[key] = aug_tensor

        return sample_dict

<<<<<<< HEAD

=======
>>>>>>> 3b2c4754

class OpResizeTo(OpBase):
    """
    Resizes an image into the given dimensions. Currently supports only ndarray
    """

    def __init__(self, channels_first: bool):
        """
        :param channels_first: assign True iff the input is in CxHxW format.
        """
        super().__init__()
        self._channels_first = channels_first

    def __call__(self, sample_dict: NDict, output_shape: Tuple[int], key: str, **kwargs) -> NDict:
        """
        :param key: key to a numpy array or tensor stored in the sample_dict in a H x W x C format.
        :param kwargs: additional arguments to pass to the resize function

        Stores the resized image in sample_dict[key]
        """
        aug_input = sample_dict[key]
        dim = len(aug_input.shape)

        if self._channels_first:
            # Permutes CxHxW -> HxWxC (for skimage's resize)
            perm = self.get_permutation(dim=dim, channels_first=True)
            aug_input = np.transpose(aug_input, axes=perm)

        # Apply Resize
        aug_output = skimage.transform.resize(image=aug_input, output_shape=output_shape, **kwargs)

        if self._channels_first:
            # Permutes back HxWxC -> CxHxW
            perm = self.get_permutation(dim=dim, channels_first=False)
            aug_output = np.transpose(aug_output, axes=perm)

        sample_dict[key] = aug_output

        return sample_dict

    def get_permutation(self, dim: int, channels_first: bool):
        """
        :param dim: tensor's dimension
        :param channels_first: True iff the wanted permutation is: HxWxC -> CxHxW

        Returns the right permutation to:
        channels_first is True -> converting from CxHxW to HxWxC
            i.e: (dim-2, dim-1, 0, 1, ..., dim-3)
        channels_first is False -> converting from HxWxC to CxHxW
            i.e: (2, 3, ..., dim-2, dim-1, 0, 1)
        """

        if dim < 2:
            raise Exception(f"Error, dim ({dim}) must be greater or equal to 2.")

        if channels_first:
            channels = [0]
            hw = [i for i in range(1, dim)]
            perm = hw + channels

        else:
            channels = [dim - 1]
            hw = [i for i in range(0, dim - 1)]
            perm = channels + hw

        perm = tuple(perm)
        return perm


class OpRotation3D(OpBase):
    def __call__(self, sample_dict: NDict, key: str, z_rot: float = 0.0, y_rot: float = 0.0, x_rot: float = 0):
        """
        rotates an input tensor around an axis, when for example z_rot is chosen,
        the rotation is in the x-y plane.
        Note: rotation angles are in relation to the original axis (not the rotated one)
        rotation angles should be given in degrees
        :param aug_input:image input should be in shape [z, y, x] [depth, height, width]
        :param z_rot: angle to rotate x-y plane clockwise
        :param y_rot: angle to rotate x-z plane clockwise
        :param x_rot: angle to rotate z-y plane clockwise
        :return:
        """
        aug_input = sample_dict[key]
        assert len(aug_input.shape) == 3  # will only work for 3d
        if z_rot != 0:
            aug_input = TTF.rotate(aug_input, angle=z_rot)
        if x_rot != 0:
            aug_input = aug_input.permute(dims=(2, 0, 1))
            aug_input = TTF.rotate(aug_input, angle=x_rot)
            aug_input = aug_input.permute(dims=(1, 2, 0))
        if y_rot != 0:
            aug_input = aug_input.permute(dims=(1, 0, 2))
            aug_input = TTF.rotate(aug_input, angle=y_rot)
            aug_input = aug_input.permute(dims=(1, 0, 2))

        sample_dict[key] = aug_input
        return sample_dict<|MERGE_RESOLUTION|>--- conflicted
+++ resolved
@@ -50,8 +50,6 @@
         :return: the augmented image
         """
         aug_input = sample_dict[key]
-<<<<<<< HEAD
-=======
 
         # verify
         if self._verify_arguments:
@@ -62,7 +60,6 @@
                 2,
                 3,
             ], f"Error: OpAugAffine2D expects tensor with 2 or 3 dimensions. got {aug_input.shape}"
->>>>>>> 3b2c4754
 
         aug_tensor = auf_affine_2D(aug_input, translate=translate, scale=scale, flip=flip, shear=shear, channels=channels, verify_arguments=self._verify_arguments)
 
@@ -206,9 +203,6 @@
         :param axis_squeeze: the axis (1, 2 or 3) to squeeze into channel dimension - typically z axis
         """
         aug_input = sample_dict[key]
-<<<<<<< HEAD
-        aug_output =squeeze_3D_to_2D(aug_input, axis_squeeze, self._verify_arguments)
-=======
 
         # verify
         if self._verify_arguments:
@@ -232,12 +226,10 @@
             raise Exception(f"Error: axis squeeze must be 1, 2, or 3, got {axis_squeeze}")
 
         aug_output = aug_input.reshape((aug_input.shape[0] * aug_input.shape[1],) + aug_input.shape[2:])
->>>>>>> 3b2c4754
 
         sample_dict[key] = aug_output
         return sample_dict
 
-<<<<<<< HEAD
 def squeeze_3D_to_2D(aug_input, axis_squeeze: int, verify_arguments=True):
     # verify
     if verify_arguments:
@@ -258,8 +250,6 @@
 
     aug_output = aug_input.reshape((aug_input.shape[0] * aug_input.shape[1],) + aug_input.shape[2:])
     return aug_output
-=======
->>>>>>> 3b2c4754
 
 class OpAugUnsqueeze3DFrom2D(OpBase):
     def __init__(self, verify_arguments: bool = True):
@@ -280,9 +270,10 @@
         :param channels: number of channels in the original tensor (before OpAugSqueeze3Dto2D)
         """
         aug_input = sample_dict[key]
+        ##### CONFLICTED CODE TEMP DOCU!
+        ##### <<<<< came from branch
         aug_output = unsqueeze_3D_from_2D(aug_input, axis_squeeze, channels, self._verify_arguments)
 
-<<<<<<< HEAD
         sample_dict[key] = aug_output
         return sample_dict
 
@@ -308,46 +299,42 @@
     else:
         raise Exception(f"Error: axis squeeze must be 1, 2, or 3, got {axis_squeeze}")
     return aug_output
-=======
-        # verify
-        if self._verify_arguments:
-            assert isinstance(
-                aug_input, torch.Tensor
-            ), f"Error: OpAugUnsqueeze3DFrom2D expects torch Tensor, got {type(aug_input)}"
-            assert (
-                len(aug_input.shape) == 3
-            ), f"Error: OpAugUnsqueeze3DFrom2D expects tensor with 3 dimensions. got {aug_input.shape}"
-
-        aug_output = aug_input.reshape((channels, aug_input.shape[0] // channels) + aug_input.shape[1:])
-
-        if axis_squeeze == 1:
-            pass
-        elif axis_squeeze == 2:
-            # aug_output shape is [channels, axis_2, axis_1, axis_3]
-            aug_output = aug_output.permute((0, 2, 1, 3))
-            # aug_input shape is [channels, axis 1, axis 2, axis 3]
-        elif axis_squeeze == 3:
-            # aug_output shape is [channels, axis_3, axis_1, axis_2]
-            aug_output = aug_output.permute((0, 2, 3, 1))
-            # aug_input shape is [channels, axis 1, axis 2, axis 3]
-        else:
-            raise Exception(f"Error: axis squeeze must be 1, 2, or 3, got {axis_squeeze}")
-
-        sample_dict[key] = aug_output
-        return sample_dict
-
->>>>>>> 3b2c4754
+        # TODO: CONFLICTED CODE! Erase it or the above!
+        #  ========
+        # # verify
+        # if self._verify_arguments:
+        #     assert isinstance(
+        #         aug_input, torch.Tensor
+        #     ), f"Error: OpAugUnsqueeze3DFrom2D expects torch Tensor, got {type(aug_input)}"
+        #     assert (
+        #         len(aug_input.shape) == 3
+        #     ), f"Error: OpAugUnsqueeze3DFrom2D expects tensor with 3 dimensions. got {aug_input.shape}"
+
+        # aug_output = aug_input.reshape((channels, aug_input.shape[0] // channels) + aug_input.shape[1:])
+
+        # if axis_squeeze == 1:
+        #     pass
+        # elif axis_squeeze == 2:
+        #     # aug_output shape is [channels, axis_2, axis_1, axis_3]
+        #     aug_output = aug_output.permute((0, 2, 1, 3))
+        #     # aug_input shape is [channels, axis 1, axis 2, axis 3]
+        # elif axis_squeeze == 3:
+        #     # aug_output shape is [channels, axis_3, axis_1, axis_2]
+        #     aug_output = aug_output.permute((0, 2, 3, 1))
+        #     # aug_input shape is [channels, axis 1, axis 2, axis 3]
+        # else:
+        #     raise Exception(f"Error: axis squeeze must be 1, 2, or 3, got {axis_squeeze}")
+
+        # sample_dict[key] = aug_output
+        # return sample_dict
+        # >>>>> came from master
+
 
 class OpCrop3D(OpBase):
     """
     crop to certain size. if the image is smaller than the size then its padded.
     """
 
-<<<<<<< HEAD
-    def __call__(self, sample_dict: NDict, key: str, output_shape: Tuple[int, int, int],
-                           z_move=0.5,x_move=0.5,y_move=0.5,fill: int = 0,
-        ):
-=======
     def __call__(
         self,
         sample_dict: NDict,
@@ -358,7 +345,6 @@
         y_move=0.5,
         fill: int = 0,
     ):
->>>>>>> 3b2c4754
         """
         :param key: key to a tensor stored in sample_dict and get cropped by OpRandomCrop3D
         :param out_size: shape of the output tensor
@@ -390,10 +376,6 @@
 
         return sample_dict
 
-<<<<<<< HEAD
-
-=======
->>>>>>> 3b2c4754
 
 class OpResizeTo(OpBase):
     """
