--- conflicted
+++ resolved
@@ -11,7 +11,6 @@
   - name: Alex Golts
     corresponding: true # (This is how to denote the corresponding author)
     equal-contrib: true
-    e-mail: alex.golts@ibm.com
     affiliation: 1 # (Multiple affiliations must be quoted)
   - name: Moshe Raboh
     equal-contrib: true # (This is how you can denote equal contributions between multiple authors)
@@ -21,11 +20,8 @@
     affiliation: 1
   - name: Sagi Polaczek
     affiliation: 1
-<<<<<<< HEAD
   - name: Simona Rabinovici-Cohen
     affiliation: 1    
-=======
->>>>>>> 1c3edd9f
   - name: Efrat Hexter
     affiliation: 1
   
@@ -39,14 +35,9 @@
 
 # Summary
 
-Machine Learning is at the forefront of scientific progress in Healthcare and Medicine. To accelerate scientific discovery, it is important to have tools that allow progress iterations to be collaborative, reproducible, reusable and easily built upon without "reinventing the wheel".
-<<<<<<< HEAD
-FuseMedML, or *fuse*, is a Python framework designed for accelerated Machine Learning (ML) based discovery in the medical domain. It is highly flexible and designed for easy collaboration, encouraging code reuse. To enable flexibility, *fuse* uses a generic data object design where data is kept in a nested (hierarchical) Python dictionary (NDict), allowing to easily deal with information from different modalities. Functional components allow to specify input and output keys, to be read from and written to the nested dictionary.  
-Easy code reuse is enabled through key components implemented as standalone packages under the main *fuse* repo using the same design principles. These include *fuse.data* - a flexible data processing pipeline, *fuse.dl* - a library of reusable Deep Learning (DL) model architecture components and loss functions, and *fuse.eval* - a library for evaluating ML models.
-=======
+Machine Learning is at the forefront of scientific progress in Healthcare and Medicine. To accelerate scientific discovery, it is important to have tools that allow progress iterations to be collaborative, reproducible, reusable and easily built upon without "reinventing the wheel".  
 FuseMedML, or *fuse*, is a Python framework designed for accelerated Machine Learning (ML) based discovery in the medical domain. It is highly flexible and designed for easy collaboration, encouraging code reuse. Flexibility is enabled by a generic data object design where data is kept in a nested (hierarchical) Python dictionary (NDict), allowing to efficiently process and fuse information from multiple modalities. Functional components allow to specify input and output keys, to be read from and written to the nested dictionary.  
 Easy code reuse is enabled through key components implemented as standalone packages under the main *fuse* repo using the same design principles. These include *fuse.data* - a flexible data processing pipeline, *fuse.dl* - reusable Deep Learning (DL) model architecture components and loss functions, and *fuse.eval* - a library for evaluating ML models.  
->>>>>>> 1c3edd9f
 
 # Statement of need
 Medical related research projects span multiple modalities (e.g., imaging, clinical data, biochemical representations) and tasks (e.g., classification, segmentation, clinical conditions prediction).
@@ -55,27 +46,17 @@
 2. Porting individual components across projects is often painful, resulting in researchers “reinventing the wheel” time after time.
 3. Collaboration between projects across modalities as well as across domains such as imaging and molecules is very challenging.  
 
-FuseMedML was designed with the goal of alleviating these challenges.
+FuseMedML was designed with the goal of alleviating these challenges.  
 
-<<<<<<< HEAD
-Before open sourcing it, we used *fuse* internally in multiple research projects [@raboh2022context], [@rabinovici2022early], [@rabinovici2022multimodal], [@jubran2021glimpse], [@tlusty2021pre], [@golts2022ensemble] and experienced significant improvement in development time, reusability and collaboration. 
+Before open sourcing it, we used *fuse* internally in multiple research projects [@raboh2022context], [@rabinovici2022early], [@rabinovici2022multimodal], [@jubran2021glimpse], [@tlusty2021pre], [@golts2022ensemble], [@radiology] and experienced significant improvement in development time, reusability and collaboration. 
 We were also able to meaningfully measure our progress and statistical significance of our results with off-the-shelf *fuse.eval* components that facilitate metrics' confidence interval calculation and model comparison. These tools have enabled us to organize two challenges as part of the 2022 International Symposium on Biomedical Imaging (ISBI) [@knight], [@bright].
-=======
-Before open sourcing it, we used *fuse* internally in multiple research projects [@raboh2022context], [@rabinovici2022early], [@rabinovici2022multimodal], [@jubran2021glimpse], [@tlusty2021pre], [@golts2022ensemble], [@radiology] and experienced significant improvement in development time, reusability and collaboration. 
-We were also able to meaningfully measure our progress and statistical significance of our results with off-the-shelf *fuse.eval* components that facilitate metrics' confidence interval calculation and model comparison. These tools were enabled us to organize two challenges as part of the 2022 International Symposium on Biomedical Imaging (ISBI) [@knight], [@bright].
->>>>>>> 1c3edd9f
 
 # Packages
 
 ## *fuse.data*
-<<<<<<< HEAD
-FuseMedML's data package is designed for building a flexible data pipeline with reusable building blocks called *ops*. See \autoref{fig:diagram} for a simple example for how such a building block can be used across different projects.
-Each *op* class `__call__` function gets as an input a `sample_dict`, a dictionary that stores all the necessary information about a sample processed so far. Typically, an *op*'s constructor gets keys that specify what it should consider in `sample_dict` and where to store the output. Similarly, a minibatch is represented by a `batch_dict`.
-=======
-FuseMedML's data package is designed for building a flexible and powerful data pipeline with reusable building blocks called *ops*. See \autoref{fig:diagram} for a simple example for how such a building block can be used across different projects.
-Each op(eration) gets as an input a `sample_dict`, a dictionary that stores all the necessary information about a sample processed so far. Typically, an *op* also gets keys that specify what it should consider in `sample_dict` and where to store the output. Similarly, a minibatch is represented by a `batch_dict`.  
-A special kind of *ops* are "Meta *ops*". They can be thought of as a form of wrapper *op* around a regular, lower level *op* or function, to help achieve a special behavior such as repeating that low level *op*, applying it with random values and more. "Meta *ops*" also help avoid writing boilerplate code.
->>>>>>> 1c3edd9f
+FuseMedML's data package is designed for building a flexible and powerful data pipeline with reusable building blocks called *ops*. See \autoref{fig:diagram} for a simple example for how such a building block can be used across different projects.  
+Each *op* class's `__call__` function gets as an input a `sample_dict`, a dictionary that stores all the necessary information about a sample processed so far. Typically, an *op*'s constructor gets keys that specify what it should consider in `sample_dict` and where to store the output. Similarly, a minibatch is represented by a `batch_dict`.  
+A special kind of *ops* are "Meta *ops*". They can be thought of as a form of wrapper *op* around a regular, lower level *op* or function, to help achieve a special behavior such as repeating that low level *op*, applying it with random values and more. "Meta *ops*" also help avoid writing boilerplate code.  
 
 A data pipeline consists of a `static_pipline` and a `dynamic_pipeline`. 
 The output of the `static_pipeline` is cached to optimize running time and GPU utilization.
